--- conflicted
+++ resolved
@@ -244,17 +244,10 @@
     v[0][i] -= wdetJb * rho * u_normal; // interior rho
 
     // -- Momentum
-<<<<<<< HEAD
-    for (int j=0; j<3; j++)
+    for (CeedInt j=0; j<3; j++)
       v[j+1][i] -= wdetJb * (rho * u_normal * velocity[j] // interior rho
                              + norm[j] * P // mixed P
                              + viscous_flux[j]);
-=======
-    for (CeedInt j=0; j<3; j++)
-      v[j+1][i] -= wdetJb * (rho * u_normal * velocity[j] + // interior rho
-                             norm[j] * P); // mixed P
-    v[2][i] -= wdetJb * t12  ;
->>>>>>> ba6664ae
 
     // -- Total Energy Density
     v[4][i] -= wdetJb * (u_normal * (E + P) + Dot3(viscous_flux, velocity));
@@ -389,13 +382,6 @@
                                 q_data_sur[3][i]
                                };
 
-<<<<<<< HEAD
-=======
-    // The Physics
-    // Zero v so all future terms can safely sum into it
-    for (CeedInt j=0; j<5; j++) v[j][i] = 0.;
-
->>>>>>> ba6664ae
     // Implementing outflow condition
     const CeedScalar P         = P0; // pressure
     const CeedScalar u_normal  = Dot3(norm, u); // Normal velocity
@@ -412,15 +398,9 @@
     v[0][i] = -wdetJb * rho * u_normal;
 
     // -- Momentum
-<<<<<<< HEAD
-    for (int j=0; j<3; j++)
+    for (CeedInt j=0; j<3; j++)
       v[j+1][i] = -wdetJb * (rho * u_normal * u[j]
                              + norm[j] * P + viscous_flux[j]);
-=======
-    for (CeedInt j=0; j<3; j++)
-      v[j+1][i] -= wdetJb *(rho * u_normal * u[j] + norm[j] * P);
-    v[2][i] += wdetJb * t12  ;
->>>>>>> ba6664ae
 
     // -- Total Energy Density
     v[4][i] = -wdetJb * (u_normal * (E + P)
