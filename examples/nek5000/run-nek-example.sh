--- conflicted
+++ resolved
@@ -22,11 +22,7 @@
 if [[ $# -ne 4 ]]; then
   echo "Error: Number of inputs does not equal to 4. Please use the syntax below."
   echo "./run-nek-example <example_name> <#mpi_ranks> <rea_name> <rea_and_map_path>"
-<<<<<<< HEAD
-  echo "Example ./run-nek-example.sh ex1 4 b3 ./boxes/b3"
-=======
   echo "Example ./run-nek-example bp1 4 b3 ./boxes/b3"
->>>>>>> 6ed738d9
   exit 1
 fi
 
