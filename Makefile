--- conflicted
+++ resolved
@@ -27,18 +27,12 @@
 # OCCA_DIR env variable should point to OCCA master (github.com/libocca/occa)
 OCCA_DIR ?= ../occa
 
-<<<<<<< HEAD
 # Warning: SANTIZ options still don't run with /gpu/occa
 # export LSAN_OPTIONS=suppressions=.asanignore
 AFLAGS = -fsanitize=address #-fsanitize=undefined -fno-omit-frame-pointer
 
-CFLAGS = -std=c99 -Wall -Wextra -Wno-unused-parameter -fPIC -MMD -MP -march=native -O2 -g
-FFLAGS = -cpp     -Wall -Wextra -Wno-unused-parameter -Wno-unused-dummy-argument -fPIC -MMD -MP -march=native
-=======
-SANTIZ = -fsanitize=address -fsanitize=undefined -fno-omit-frame-pointer
-CFLAGS = -std=c99 -Wall -Wextra -Wno-unused-parameter -fPIC -MMD -MP
+CFLAGS = -std=c99 -Wall -Wextra -Wno-unused-parameter -fPIC -MMD -MP -O2 -g
 FFLAGS = -cpp     -Wall -Wextra -Wno-unused-parameter -Wno-unused-dummy-argument -fPIC -MMD -MP
->>>>>>> 37c58ae6
 
 CFLAGS += $(if $(NDEBUG),-DNDEBUG=1)
 CFLAGS += $(if $(CDEBUG),-DCDEBUG=1)
