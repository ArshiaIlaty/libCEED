# Copyright (c) 2017-2018, Lawrence Livermore National Security, LLC.
# Produced at the Lawrence Livermore National Laboratory. LLNL-CODE-734707.
# All Rights reserved. See files LICENSE and NOTICE for details.
#
# This file is part of CEED, a collection of benchmarks, miniapps, software
# libraries and APIs for efficient high-order finite element and spectral
# element discretizations for exascale applications. For more information and
# source code availability see http://github.com/ceed.
#
# The CEED research is supported by the Exascale Computing Project 17-SC-20-SC,
# a collaborative effort of two U.S. Department of Energy organizations (Office
# of Science and the National Nuclear Security Administration) responsible for
# the planning and preparation of a capable exascale ecosystem, including
# software, applications, hardware, advanced system engineering and early
# testbed platforms, in support of the nation's exascale computing imperative.

-include config.mk

ifeq (,$(filter-out undefined default,$(origin CC)))
  CC = gcc
endif
ifeq (,$(filter-out undefined default,$(origin FC)))
  FC = gfortran
endif
NVCC ?= $(CUDA_DIR)/bin/nvcc

# ASAN must be left empty if you don't want to use it
ASAN ?=

LDFLAGS ?=
UNDERSCORE ?= 1

# MFEM_DIR env variable should point to sibling directory
ifneq ($(wildcard ../mfem/libmfem.*),)
  MFEM_DIR ?= ../mfem
endif

# NEK5K_DIR env variable should point to sibling directory
ifneq ($(wildcard ../Nek5000/*),)
  NEK5K_DIR ?= ../Nek5000
endif

# XSMM_DIR env variable should point to XSMM master (github.com/hfp/libxsmm)
XSMM_DIR ?= ../libxsmm

# OCCA_DIR env variable should point to OCCA master (github.com/libocca/occa)
OCCA_DIR ?= ../occa

# env variable MAGMA_DIR can be used too
MAGMA_DIR ?= ../magma
# If CUDA_DIR is not set, check for nvcc, or resort to /usr/local/cuda
CUDA_DIR  ?= $(or $(patsubst %/,%,$(dir $(patsubst %/,%,$(dir \
               $(shell which nvcc 2> /dev/null))))),/usr/local/cuda)

# Check for PETSc in ../petsc
ifneq ($(wildcard ../petsc/lib/libpetsc.*),)
  PETSC_DIR ?= ../petsc
endif

# Warning: SANTIZ options still don't run with /gpu/occa
# export LSAN_OPTIONS=suppressions=.asanignore
AFLAGS = -fsanitize=address #-fsanitize=undefined -fno-omit-frame-pointer

OPT    = -O -g -march=native -ffp-contract=fast -fopenmp-simd
CFLAGS = -std=c99 $(OPT) -Wall -Wextra -Wno-unused-parameter -fPIC -MMD -MP
NVCCFLAGS = -Xcompiler "$(OPT)" -Xcompiler -fPIC
# If using the IBM XL Fortran (xlf) replace FFLAGS appropriately:
ifneq ($(filter %xlf %xlf_r,$(FC)),)
  FFLAGS = $(OPT) -ffree-form -qpreprocess -qextname -qpic -MMD
else # gfortran/Intel-style options
  FFLAGS = -cpp     $(OPT) -Wall -Wextra -Wno-unused-parameter -Wno-unused-dummy-argument -fPIC -MMD -MP
endif

ifeq ($(UNDERSCORE), 1)
  CFLAGS += -DUNDERSCORE
endif

ifeq ($(COVERAGE), 1)
  CFLAGS += --coverage
  LDFLAGS += --coverage
endif

CFLAGS += $(if $(ASAN),$(AFLAGS))
FFLAGS += $(if $(ASAN),$(AFLAGS))
LDFLAGS += $(if $(ASAN),$(AFLAGS))
CPPFLAGS = -I./include
LDLIBS = -lm
OBJDIR := build
LIBDIR := lib

# Installation variables
prefix ?= /usr/local
bindir = $(prefix)/bin
libdir = $(prefix)/lib
okldir = $(libdir)/okl
includedir = $(prefix)/include
pkgconfigdir = $(libdir)/pkgconfig
INSTALL = install
INSTALL_PROGRAM = $(INSTALL)
INSTALL_DATA = $(INSTALL) -m644

# Get number of processors of the machine
NPROCS := $(shell getconf _NPROCESSORS_ONLN)
# prepare make options to run in parallel
MFLAGS := -j $(NPROCS) --warn-undefined-variables \
                       --no-print-directory --no-keep-going

PYTHON ?= python3
PROVE ?= prove
PROVE_OPTS ?= -j $(NPROCS)
DARWIN := $(filter Darwin,$(shell uname -s))
SO_EXT := $(if $(DARWIN),dylib,so)

ceed.pc := $(LIBDIR)/pkgconfig/ceed.pc
libceed := $(LIBDIR)/libceed.$(SO_EXT)
CEED_LIBS = -lceed
libceed.c := $(wildcard interface/ceed*.c)
libceed_test := $(LIBDIR)/libceed_test.$(SO_EXT)
libceeds = $(libceed) $(libceed_test)
BACKENDS_BUILTIN := /cpu/self/ref/serial /cpu/self/ref/blocked /cpu/self/opt/serial /cpu/self/opt/blocked
BACKENDS := $(BACKENDS_BUILTIN)

# Tests
tests.c   := $(sort $(wildcard tests/t[0-9][0-9][0-9]-*.c))
tests.f   := $(sort $(wildcard tests/t[0-9][0-9][0-9]-*.f90))
tests     := $(tests.c:tests/%.c=$(OBJDIR)/%)
ctests    := $(tests)
tests     += $(tests.f:tests/%.f90=$(OBJDIR)/%)
#examples
examples.c := $(sort $(wildcard examples/ceed/*.c))
examples.f := $(sort $(wildcard examples/ceed/*.f))
examples  := $(examples.c:examples/ceed/%.c=$(OBJDIR)/%)
examples  += $(examples.f:examples/ceed/%.f=$(OBJDIR)/%)
#mfemexamples
mfemexamples.cpp := $(sort $(wildcard examples/mfem/*.cpp))
mfemexamples  := $(mfemexamples.cpp:examples/mfem/%.cpp=$(OBJDIR)/mfem-%)
#nekexamples
nekexamples.usr := $(sort $(wildcard examples/nek5000/*.usr))
nekexamples  := $(nekexamples.usr:examples/nek5000/%.usr=$(OBJDIR)/nek-%)
#petscexamples
petscexamples.c := $(sort $(wildcard examples/petsc/*.c))
petscexamples  := $(petscexamples.c:examples/petsc/%.c=$(OBJDIR)/petsc-%)
#navierstokesexample
navierstokesexample.c := $(sort $(wildcard examples/navier-stokes/*.c))
navierstokesexample  := $(navierstokesexample.c:examples/navier-stokes/%.c=$(OBJDIR)/navier-stokes-%)

# backends/[ref, blocked, template, memcheck, opt, avx, occa, magma]
ref.c          := $(sort $(wildcard backends/ref/*.c))
blocked.c      := $(sort $(wildcard backends/blocked/*.c))
template.c     := $(sort $(wildcard backends/template/*.c))
ceedmemcheck.c := $(sort $(wildcard backends/memcheck/*.c))
opt.c          := $(sort $(wildcard backends/opt/*.c))
avx.c          := $(sort $(wildcard backends/avx/*.c))
xsmm.c         := $(sort $(wildcard backends/xsmm/*.c))
cuda.c         := $(sort $(wildcard backends/cuda/*.c))
cuda.cu        := $(sort $(wildcard backends/cuda/*.cu))
cuda-reg.c     := $(sort $(wildcard backends/cuda-reg/*.c))
cuda-reg.cu    := $(sort $(wildcard backends/cuda-reg/*.cu))
cuda-shared.c  := $(sort $(wildcard backends/cuda-shared/*.c))
cuda-shared.cu := $(sort $(wildcard backends/cuda-shared/*.cu))
occa.c         := $(sort $(wildcard backends/occa/*.c))
magma_preprocessor := python backends/magma/gccm.py
magma_pre_src  := $(filter-out %_tmp.c, $(wildcard backends/magma/ceed-*.c))
magma_dsrc     := $(wildcard backends/magma/magma_d*.c)
magma_tmp.c    := $(magma_pre_src:%.c=%_tmp.c)
magma_tmp.cu   := $(magma_pre_src:%.c=%_cuda.cu)
magma_allsrc.c := $(magma_dsrc) $(magma_tmp.c)
magma_allsrc.cu:= $(magma_tmp.cu)

# Output using the 216-color rules mode
rule_file = $(notdir $(1))
rule_path = $(patsubst %/,%,$(dir $(1)))
last_path = $(notdir $(patsubst %/,%,$(dir $(1))))
ansicolor = $(shell echo $(call last_path,$(1)) | cksum | cut -b1-2 | xargs -IS expr 2 \* S + 17)
emacs_out = @printf "  %10s %s/%s\n" $(1) $(call rule_path,$(2)) $(call rule_file,$(2))
color_out = @if [ -t 1 ]; then \
				printf "  %10s \033[38;5;%d;1m%s\033[m/%s\n" \
					$(1) $(call ansicolor,$(2)) \
					$(call rule_path,$(2)) $(call rule_file,$(2)); else \
				printf "  %10s %s\n" $(1) $(2); fi
# if TERM=dumb, use it, otherwise switch to the term one
output = $(if $(TERM:dumb=),$(call color_out,$1,$2),$(call emacs_out,$1,$2))

# if V is set to non-nil, turn the verbose mode
quiet = $(if $(V),$($(1)),$(call output,$1,$@);$($(1)))

# Cancel built-in and old-fashioned implicit rules which we don't use
.SUFFIXES:

.SECONDEXPANSION: # to expand $$(@D)/.DIR

.SECONDARY: $(magma_tmp.c) $(magma_tmp.cu)

%/.DIR :
	@mkdir -p $(@D)
	@touch $@

.PRECIOUS: %/.DIR

lib: $(libceed) $(ceed.pc)
# run 'lib' target in parallel
par:;@$(MAKE) $(MFLAGS) V=$(V) lib
backend_status = $(if $(filter $1,$(BACKENDS)), [backends: $1], [not found])
info:
	$(info ------------------------------------)
	$(info CC            = $(CC))
	$(info FC            = $(FC))
	$(info CPPFLAGS      = $(CPPFLAGS))
	$(info CFLAGS        = $(value CFLAGS))
	$(info FFLAGS        = $(value FFLAGS))
	$(info NVCCFLAGS     = $(value NVCCFLAGS))
	$(info LDFLAGS       = $(value LDFLAGS))
	$(info LDLIBS        = $(LDLIBS))
	$(info OPT           = $(OPT))
	$(info AFLAGS        = $(AFLAGS))
	$(info ASAN          = $(or $(ASAN),(empty)))
	$(info V             = $(or $(V),(empty)) [verbose=$(if $(V),on,off)])
	$(info ------------------------------------)
	$(info MEMCHK_STATUS = $(MEMCHK_STATUS)$(call backend_status,/cpu/self/ref/memcheck))
	$(info AVX_STATUS    = $(AVX_STATUS)$(call backend_status,/cpu/self/avx/serial /cpu/self/avx/blocked))
	$(info XSMM_DIR      = $(XSMM_DIR)$(call backend_status,/cpu/self/xsmm/serial /cpu/self/xsmm/blocked))
	$(info OCCA_DIR      = $(OCCA_DIR)$(call backend_status,/cpu/occa /gpu/occa /omp/occa))
	$(info MAGMA_DIR     = $(MAGMA_DIR)$(call backend_status,/gpu/magma))
	$(info CUDA_DIR      = $(CUDA_DIR)$(call backend_status,$(CUDA_BACKENDS)))
	$(info ------------------------------------)
	$(info MFEM_DIR      = $(MFEM_DIR))
	$(info NEK5K_DIR     = $(NEK5K_DIR))
	$(info PETSC_DIR     = $(PETSC_DIR))
	$(info ------------------------------------)
	$(info prefix        = $(prefix))
	$(info includedir    = $(value includedir))
	$(info libdir        = $(value libdir))
	$(info okldir        = $(value okldir))
	$(info pkgconfigdir  = $(value pkgconfigdir))
	$(info ------------------------------------)
	@true
info-backends:
	$(info make: 'lib' with optional backends: $(filter-out $(BACKENDS_BUILTIN),$(BACKENDS)))
.PHONY: lib all par info info-backends

$(libceed) : LDFLAGS += $(if $(DARWIN), -install_name @rpath/$(notdir $(libceed)))
$(libceed_test) : LDFLAGS += $(if $(DARWIN), -install_name @rpath/$(notdir $(libceed_test)))

# Standard Backends
libceed.c += $(ref.c)
libceed.c += $(blocked.c)
libceed.c += $(opt.c)

# Testing Backends
test_backends.c := $(template.c)
TEST_BACKENDS := /cpu/self/tmpl /cpu/self/tmpl/sub

# Memcheck Backend
MEMCHK_STATUS = Disabled
MEMCHK := $(shell echo "\#include <valgrind/memcheck.h>" | $(CC) $(CPPFLAGS) -E - >/dev/null 2>&1 && echo 1)
ifeq ($(MEMCHK),1)
  MEMCHK_STATUS = Enabled
  libceed.c += $(ceedmemcheck.c)
  BACKENDS += /cpu/self/ref/memcheck
endif

# AVX Backed
AVX_STATUS = Disabled
AVX := $(shell $(CC) $(OPT) -v -E - < /dev/null 2>&1 | grep -c avx)
ifeq ($(AVX),1)
  AVX_STATUS = Enabled
  libceed.c += $(avx.c)
  BACKENDS += /cpu/self/avx/serial /cpu/self/avx/blocked
endif

# libXSMM Backends
ifneq ($(wildcard $(XSMM_DIR)/lib/libxsmm.*),)
  $(libceeds) : LDFLAGS += -L$(XSMM_DIR)/lib -Wl,-rpath,$(abspath $(XSMM_DIR)/lib)
  $(libceeds) : LDLIBS += -lxsmm -ldl
  MKL ?= 0
  ifneq (0,$(MKL))
    $(libceeds) : LDLIBS += -mkl
  else
    $(libceeds) : LDLIBS += -lblas
  endif
  libceed.c += $(xsmm.c)
  $(xsmm.c:%.c=$(OBJDIR)/%.o) $(xsmm.c:%=%.tidy) : CPPFLAGS += -I$(XSMM_DIR)/include
  BACKENDS += /cpu/self/xsmm/serial /cpu/self/xsmm/blocked
endif

# OCCA Backends
ifneq ($(wildcard $(OCCA_DIR)/lib/libocca.*),)
  $(libceeds) : LDFLAGS += -L$(OCCA_DIR)/lib -Wl,-rpath,$(abspath $(OCCA_DIR)/lib)
  $(libceeds) : LDLIBS += -locca
  libceed.c += $(occa.c)
  $(occa.c:%.c=$(OBJDIR)/%.o) $(occa.c:%=%.tidy) : CPPFLAGS += -I$(OCCA_DIR)/include
  BACKENDS += /cpu/occa /gpu/occa /omp/occa
endif

# Cuda Backend
CUDA_LIB_DIR := $(wildcard $(foreach d,lib lib64,$(CUDA_DIR)/$d/libcudart.${SO_EXT}))
CUDA_LIB_DIR := $(patsubst %/,%,$(dir $(firstword $(CUDA_LIB_DIR))))
CUDA_LIB_DIR_STUBS := $(CUDA_LIB_DIR)/stubs
CUDA_BACKENDS = /gpu/cuda/ref /gpu/cuda/reg /gpu/cuda/shared
ifneq ($(CUDA_LIB_DIR),)
<<<<<<< HEAD
  $(libceeds) : CFLAGS += -I$(CUDA_DIR)/include
  $(libceeds) : LDFLAGS += -L$(CUDA_LIB_DIR) -Wl,-rpath,$(abspath $(CUDA_LIB_DIR))
  $(libceeds) : LDLIBS += -lcudart -lnvrtc -lcuda
=======
  $(libceed) : CPPFLAGS += -I$(CUDA_DIR)/include
  $(libceed) : LDFLAGS += -L$(CUDA_LIB_DIR) -Wl,-rpath,$(abspath $(CUDA_LIB_DIR))
  $(libceed) : LDFLAGS += -L$(CUDA_LIB_DIR_STUBS)
  $(libceed) : LDLIBS += -lcudart -lnvrtc -lcuda
>>>>>>> ab7ab560
  libceed.c  += $(cuda.c) $(cuda-reg.c) $(cuda-shared.c)
  libceed.cu += $(cuda.cu) $(cuda-reg.cu) $(cuda-shared.cu)
  BACKENDS += $(CUDA_BACKENDS)
endif

# MAGMA Backend
ifneq ($(wildcard $(MAGMA_DIR)/lib/libmagma.*),)
  ifneq ($(CUDA_LIB_DIR),)
  cuda_link = -Wl,-rpath,$(CUDA_LIB_DIR) -L$(CUDA_LIB_DIR) -lcublas -lcusparse -lcudart
  omp_link = -fopenmp
  magma_link_static = -L$(MAGMA_DIR)/lib -lmagma $(cuda_link) $(omp_link)
  magma_link_shared = -L$(MAGMA_DIR)/lib -Wl,-rpath,$(abspath $(MAGMA_DIR)/lib) -lmagma
  magma_link := $(if $(wildcard $(MAGMA_DIR)/lib/libmagma.${SO_EXT}),$(magma_link_shared),$(magma_link_static))
  $(libceeds)           : LDLIBS += $(magma_link)
  $(tests) $(examples) : LDLIBS += $(magma_link)
  libceed.c  += $(magma_allsrc.c)
  libceed.cu += $(magma_allsrc.cu)
  $(magma_allsrc.c:%.c=$(OBJDIR)/%.o) $(magma_allsrc.c:%=%.tidy) : CPPFLAGS += -DADD_ -I$(MAGMA_DIR)/include -I$(CUDA_DIR)/include
  $(magma_allsrc.cu:%.cu=$(OBJDIR)/%.o) : NVCCFLAGS += --compiler-options=-fPIC -DADD_ -I$(MAGMA_DIR)/include -I$(MAGMA_DIR)/magmablas -I$(MAGMA_DIR)/control -I$(CUDA_DIR)/include
  BACKENDS += /gpu/magma
  endif
endif

export BACKENDS

# generate magma_tmp.c and magma_cuda.cu from magma.c
%_tmp.c %_cuda.cu : %.c
	$(magma_preprocessor) $<

libceed.o = $(libceed.c:%.c=$(OBJDIR)/%.o) $(libceed.cu:%.cu=$(OBJDIR)/%.o)
$(libceed.o): | info-backends
$(libceed) : $(libceed.o) | $$(@D)/.DIR
	$(call quiet,CC) $(LDFLAGS) -shared -o $@ $^ $(LDLIBS)

$(OBJDIR)/%.o : $(CURDIR)/%.c | $$(@D)/.DIR
	$(call quiet,CC) $(CPPFLAGS) $(CFLAGS) -c -o $@ $(abspath $<)

$(OBJDIR)/%.o : $(CURDIR)/%.cu | $$(@D)/.DIR
	$(call quiet,NVCC) $(CPPFLAGS) $(NVCCFLAGS) -c -o $@ $(abspath $<)

$(OBJDIR)/% : tests/%.c | $$(@D)/.DIR
	$(call quiet,LINK.c) -o $@ $(abspath $<) $(CEED_LIBS) $(LDLIBS)

$(OBJDIR)/% : tests/%.f90 | $$(@D)/.DIR
	$(call quiet,LINK.F) -o $@ $(abspath $<) $(CEED_LIBS) $(LDLIBS)

$(OBJDIR)/% : examples/ceed/%.c | $$(@D)/.DIR
	$(call quiet,LINK.c) -o $@ $(abspath $<) $(CEED_LIBS) $(LDLIBS)

$(OBJDIR)/% : examples/ceed/%.f | $$(@D)/.DIR
	$(call quiet,LINK.F) -o $@ $(abspath $<) $(CEED_LIBS) $(LDLIBS)

$(OBJDIR)/mfem-% : examples/mfem/%.cpp $(libceed) | $$(@D)/.DIR
	+$(MAKE) -C examples/mfem CEED_DIR=`pwd` \
	  MFEM_DIR="$(abspath $(MFEM_DIR))" $*
	mv examples/mfem/$* $@

$(OBJDIR)/petsc-% : examples/petsc/%.c $(libceed) $(ceed.pc) | $$(@D)/.DIR
	+$(MAKE) -C examples/petsc CEED_DIR=`pwd` \
	  PETSC_DIR="$(abspath $(PETSC_DIR))" $*
	mv examples/petsc/$* $@

$(OBJDIR)/navier-stokes-% : examples/navier-stokes/%.c $(libceed) $(ceed.pc) | $$(@D)/.DIR
	+$(MAKE) -C examples/navier-stokes CEED_DIR=`pwd` \
	  PETSC_DIR="$(abspath $(PETSC_DIR))" $*
	mv examples/navier-stokes/$* $@

libceed_test.o = $(test_backends.c:%.c=$(OBJDIR)/%.o)
$(libceed_test) : $(libceed.o) $(libceed_test.o) | $$(@D)/.DIR
	$(call quiet,CC) $(LDFLAGS) -shared -o $@ $^ $(LDLIBS)

$(examples) : $(libceed)
$(tests) : $(libceed_test)
$(tests) : CEED_LIBS = -lceed_test
$(tests) $(examples) : LDFLAGS += -Wl,-rpath,$(abspath $(LIBDIR)) -L$(LIBDIR)

run-t% : BACKENDS += $(TEST_BACKENDS)
run-% : $(OBJDIR)/%
	@tests/tap.sh $(<:$(OBJDIR)/%=%)

external_examples := \
	$(if $(MFEM_DIR),$(mfemexamples)) \
	$(if $(PETSC_DIR),$(petscexamples)) \
	$(if $(NEK5K_DIR),$(nekexamples))

allexamples = $(examples) $(external_examples)

# The test and prove targets can be controlled via pattern searches.  The
# default is to run tests and those examples that have no external dependencies.
# Examples of finer grained control:
#
#   make test search='petsc mfem'      # PETSc and MFEM examples
#   make prove search='t3'             # t3xx series tests
#   make junit search='ex petsc'       # core ex* and PETSc tests
search ?= t ex
realsearch = $(search:%=%%)
matched = $(foreach pattern,$(realsearch),$(filter $(OBJDIR)/$(pattern),$(tests) $(allexamples)))
# Work around Nek examples not having normal targets
matched_prereq = $(filter-out $(OBJDIR)/nek%,$(matched)) $(if $(findstring nek,$(matched)),prepnektests)

# Test core libCEED
test : $(matched:$(OBJDIR)/%=run-%)

# run test target in parallel
tst : ;@$(MAKE) $(MFLAGS) V=$(V) test
# CPU C tests only for backend %
ctc-% : $(ctests);@$(foreach tst,$(ctests),$(tst) /cpu/$*;)

prove : BACKENDS += $(TEST_BACKENDS)
prove : $(matched_prereq)
	$(info Testing backends: $(BACKENDS))
	$(PROVE) $(PROVE_OPTS) --exec 'tests/tap.sh' $(matched:$(OBJDIR)/%=%)
# run prove target in parallel
prv : ;@$(MAKE) $(MFLAGS) V=$(V) prove

prepnektests:
	(export CC FC && cd examples && make prepnektests)

prove-all :
	+$(MAKE) prove realsearch=%

junit-t% : BACKENDS += $(TEST_BACKENDS)
junit-% : $(OBJDIR)/%
	@printf "  %10s %s\n" TEST $(<:$(OBJDIR)/%=%); $(PYTHON) tests/junit.py $(<:$(OBJDIR)/%=%)

junit : $(matched:$(OBJDIR)/%=junit-%)

all: $(alltests)

examples : $(allexamples)

# Benchmarks
allbenchmarks = petsc-bps
bench_targets = $(addprefix bench-,$(allbenchmarks))
.PHONY: $(bench_targets) benchmarks
$(bench_targets): bench-%: $(OBJDIR)/%
	cd benchmarks && ./benchmark.sh --ceed "$(BACKENDS)" -r $(*).sh
benchmarks: $(bench_targets)

$(ceed.pc) : pkgconfig-prefix = $(abspath .)
$(OBJDIR)/ceed.pc : pkgconfig-prefix = $(prefix)
.INTERMEDIATE : $(OBJDIR)/ceed.pc
%/ceed.pc : ceed.pc.template | $$(@D)/.DIR
	@sed "s:%prefix%:$(pkgconfig-prefix):" $< > $@

OCCA        := $(OCCA_DIR)/bin/occa
OKL_KERNELS := $(wildcard backends/occa/*.okl)

okl-cache :
	$(OCCA) cache ceed $(OKL_KERNELS)

okl-clear:
	$(OCCA) clear -y -l ceed

install : $(libceed) $(OBJDIR)/ceed.pc
	$(INSTALL) -d $(addprefix $(if $(DESTDIR),"$(DESTDIR)"),"$(includedir)"\
	  "$(libdir)" "$(pkgconfigdir)" $(if $(OCCA_ON),"$(okldir)"))
	$(INSTALL_DATA) include/ceed.h "$(DESTDIR)$(includedir)/"
	$(INSTALL_DATA) include/ceedf.h "$(DESTDIR)$(includedir)/"
	$(INSTALL_DATA) $(libceed) "$(DESTDIR)$(libdir)/"
	$(INSTALL_DATA) $(OBJDIR)/ceed.pc "$(DESTDIR)$(pkgconfigdir)/"
	$(if $(OCCA_ON),$(INSTALL_DATA) $(OKL_KERNELS) "$(DESTDIR)$(okldir)/")

.PHONY : cln clean doc lib install all print test tst prove prv prove-all junit examples style tidy okl-cache okl-clear info info-backends

cln clean :
	$(RM) -r $(OBJDIR) $(LIBDIR)
	$(MAKE) -C examples clean
	$(RM) $(magma_tmp.c) $(magma_tmp.cu) backends/magma/*~ backends/magma/*.o
	$(RM) benchmarks/*output.txt

distclean : clean
	$(RM) -r doc/html config.mk

doc :
	doxygen Doxyfile

style :
	@astyle --options=.astylerc \
          $(filter-out include/ceedf.h tests/t310-basis-f.h, \
            $(wildcard include/*.h interface/*.[ch] tests/*.[ch] backends/*/*.[ch] \
              examples/*/*.[ch] examples/*/*.[ch]pp))

CLANG_TIDY ?= clang-tidy
%.c.tidy : %.c
	$(CLANG_TIDY) $^ -- $(CPPFLAGS)

tidy : $(libceed.c:%=%.tidy)

print :
	@echo $(VAR)=$($(VAR))

print-% :
	$(info [ variable name]: $*)
	$(info [        origin]: $(origin $*))
	$(info [         value]: $(value $*))
	$(info [expanded value]: $($*))
	$(info )
	@true

# "make configure" will autodetect any variables not passed on the
# command line, caching the result in config.mk to be used on any
# subsequent invocations of make.  For example,
#
#   make configure CC=/path/to/my/cc CUDA_DIR=/opt/cuda
#   make
#   make prove
configure :
	@: > config.mk
	@echo "CC = $(CC)" | tee -a config.mk
	@echo "FC = $(FC)" | tee -a config.mk
	@echo "NVCC = $(NVCC)" | tee -a config.mk
	@echo "CFLAGS = $(CFLAGS)" | tee -a config.mk
	@echo "CPPFLAGS = $(CPPFLAGS)" | tee -a config.mk
	@echo "FFLAGS = $(FFLAGS)" | tee -a config.mk
	@echo "LDFLAGS = $(LDFLAGS)" | tee -a config.mk
	@echo "LDLIBS = $(LDLIBS)" | tee -a config.mk
	@echo "MAGMA_DIR = $(MAGMA_DIR)" | tee -a config.mk
	@echo "XSMM_DIR = $(XSMM_DIR)" | tee -a config.mk
	@echo "CUDA_DIR = $(CUDA_DIR)" | tee -a config.mk
	@echo "MFEM_DIR = $(MFEM_DIR)" | tee -a config.mk
	@echo "PETSC_DIR = $(PETSC_DIR)" | tee -a config.mk
	@echo "NEK5K_DIR = $(NEK5K_DIR)" | tee -a config.mk
	@echo "Configuration cached in config.mk"

.PHONY : configure

-include $(libceed.c:%.c=$(OBJDIR)/%.d) $(tests.c:tests/%.c=$(OBJDIR)/%.d)<|MERGE_RESOLUTION|>--- conflicted
+++ resolved
@@ -298,16 +298,10 @@
 CUDA_LIB_DIR_STUBS := $(CUDA_LIB_DIR)/stubs
 CUDA_BACKENDS = /gpu/cuda/ref /gpu/cuda/reg /gpu/cuda/shared
 ifneq ($(CUDA_LIB_DIR),)
-<<<<<<< HEAD
-  $(libceeds) : CFLAGS += -I$(CUDA_DIR)/include
+  $(libceeds) : CPPFLAGS += -I$(CUDA_DIR)/include
   $(libceeds) : LDFLAGS += -L$(CUDA_LIB_DIR) -Wl,-rpath,$(abspath $(CUDA_LIB_DIR))
+  $(libceeds) : LDFLAGS += -L$(CUDA_LIB_DIR_STUBS)
   $(libceeds) : LDLIBS += -lcudart -lnvrtc -lcuda
-=======
-  $(libceed) : CPPFLAGS += -I$(CUDA_DIR)/include
-  $(libceed) : LDFLAGS += -L$(CUDA_LIB_DIR) -Wl,-rpath,$(abspath $(CUDA_LIB_DIR))
-  $(libceed) : LDFLAGS += -L$(CUDA_LIB_DIR_STUBS)
-  $(libceed) : LDLIBS += -lcudart -lnvrtc -lcuda
->>>>>>> ab7ab560
   libceed.c  += $(cuda.c) $(cuda-reg.c) $(cuda-shared.c)
   libceed.cu += $(cuda.cu) $(cuda-reg.cu) $(cuda-shared.cu)
   BACKENDS += $(CUDA_BACKENDS)
