// Copyright (c) 2017, Lawrence Livermore National Security, LLC. Produced at
// the Lawrence Livermore National Laboratory. LLNL-CODE-734707. All Rights
// reserved. See files LICENSE and NOTICE for details.
//
// This file is part of CEED, a collection of benchmarks, miniapps, software
// libraries and APIs for efficient high-order finite element and spectral
// element discretizations for exascale applications. For more information and
// source code availability see http://github.com/ceed.
//
// The CEED research is supported by the Exascale Computing Project 17-SC-20-SC,
// a collaborative effort of two U.S. Department of Energy organizations (Office
// of Science and the National Nuclear Security Administration) responsible for
// the planning and preparation of a capable exascale ecosystem, including
// software, applications, hardware, advanced system engineering and early
// testbed platforms, in support of the nation's exascale computing imperative.

#include "ceed-magma.h"
#include <string.h>

typedef struct {
  CeedScalar *array;
  CeedScalar *darray;
  int  own_;
  int down_;
} CeedVector_Magma;

typedef struct {
  CeedInt *indices;
  CeedInt *dindices;
  int  own_;
  int down_;            // cover a case where we own Device memory
} CeedElemRestriction_Magma;

typedef struct {
  CeedVector etmp;
  CeedVector qdata;
} CeedOperator_Magma;

// *****************************************************************************
// * Initialize vector vec (after free mem) with values from array based on cmode
// *   CEED_COPY_VALUES: memory is allocated in vec->array_allocated, made equal
// *                     to array, and data is copied (not store passed pointer)
// *   CEED_OWN_POINTER: vec->data->array_allocated and vec->data->array = array
// *   CEED_USE_POINTER: vec->data->array = array (can modify; no ownership)
// * mtype: CEED_MEM_HOST or CEED_MEM_DEVICE
// *****************************************************************************
static int CeedVectorSetArray_Magma(CeedVector vec, CeedMemType mtype,
                                    CeedCopyMode cmode, CeedScalar *array) {
  CeedVector_Magma *impl = vec->data;
  int ierr;

  // If own data, free the "old" data, e.g., as it may be of different size
  if (impl->own_) {
    magma_free( impl->darray );
    magma_free_pinned( impl->array );
    impl->darray = NULL;
    impl->array  = NULL;
    impl->own_ = 0;
    impl->down_= 0;
  }

  if (mtype == CEED_MEM_HOST) {
    // memory is on the host; own_ = 0
    switch (cmode) {
    case CEED_COPY_VALUES:
      ierr = magma_malloc( (void**)&impl->darray,
                           vec->length * sizeof(CeedScalar)); CeedChk(ierr);
      ierr = magma_malloc_pinned( (void**)&impl->array,
                                  vec->length * sizeof(CeedScalar)); CeedChk(ierr);
      impl->own_ = 1;

      if (array != NULL)
        magma_setvector(vec->length, sizeof(array[0]),
                        array, 1, impl->darray, 1);
      break;
    case CEED_OWN_POINTER:
      ierr = magma_malloc( (void**)&impl->darray,
                           vec->length * sizeof(CeedScalar)); CeedChk(ierr);
      // TODO: possible problem here is if we are passed non-pinned memory;
      //       (as we own it, lter in destroy, we use free for pinned memory).
      impl->array = array;
      impl->own_ = 1;

      if (array != NULL)
        magma_setvector(vec->length, sizeof(array[0]),
                        array, 1, impl->darray, 1);
      break;
    case CEED_USE_POINTER:
      ierr = magma_malloc( (void**)&impl->darray,
                           vec->length * sizeof(CeedScalar)); CeedChk(ierr);
      magma_setvector(vec->length, sizeof(array[0]),
                      array, 1, impl->darray, 1);
       
      impl->down_  = 1;
      impl->array  = array;
    }
  } else if (mtype == CEED_MEM_DEVICE) {
    // memory is on the device; own = 0
    switch (cmode) {
    case CEED_COPY_VALUES:
      ierr = magma_malloc( (void**)&impl->darray,
                           vec->length * sizeof(CeedScalar)); CeedChk(ierr);
      ierr = magma_malloc_pinned( (void**)&impl->array,
                                  vec->length * sizeof(CeedScalar)); CeedChk(ierr);
      impl->own_ = 1;

      if (array)
          magma_copyvector(vec->length, sizeof(array[0]),
                           array, 1, impl->darray, 1);
      else
          // t30 assumes allocation initializes with 0s
          magma_setvector(vec->length, sizeof(array[0]),
                          impl->array, 1, impl->darray, 1);
      break;
    case CEED_OWN_POINTER:
      impl->darray = array;
      ierr = magma_malloc_pinned( (void**)&impl->array,
                                  vec->length * sizeof(CeedScalar)); CeedChk(ierr);
      impl->own_ = 1;

      break;
    case CEED_USE_POINTER:
      impl->darray = array;
      impl->array  = NULL;
    }

  } else
    return CeedError(vec->ceed, 1, "Only MemType = HOST or DEVICE supported");

  return 0;
}

// *****************************************************************************
// * Give data pointer from vector vec to array (on HOST or DEVICE)
// *****************************************************************************
static int CeedVectorGetArray_Magma(CeedVector vec, CeedMemType mtype,
                                    CeedScalar **array) {
  CeedVector_Magma *impl = vec->data;
  int ierr;

  if (mtype == CEED_MEM_HOST) {
    if (impl->own_) {
        // data is owned so GPU had the most up-to-date version; copy it
        // TTT - apparantly it doesn't have most up to date data
        magma_getvector(vec->length, sizeof(*array[0]),
                        impl->darray, 1, impl->array, 1);
        CeedDebug("\033[31m[CeedVectorGetArray_Magma]");
        //fprintf(stderr,"rrrrrrrrrrrrrrr\n");
    } else if (impl->array == NULL) {
      // Vector doesn't own the data and was set on GPU
      if (impl->darray == NULL) {
        // call was made just to allocate memory
        ierr = CeedVectorSetArray(vec, mtype, CEED_COPY_VALUES, NULL);
        CeedChk(ierr);
      } else
        return CeedError(vec->ceed, 1, "Can not access DEVICE vector on HOST");
    }
    *array = impl->array;
  } else if (mtype == CEED_MEM_DEVICE) {
    if (impl->darray == NULL) {
      // Vector doesn't own the data and was set on the CPU
      if (impl->array == NULL) {
        // call was made just to allocate memory
        ierr = CeedVectorSetArray(vec, mtype, CEED_COPY_VALUES, NULL);
        CeedChk(ierr);
      } else
        return CeedError(vec->ceed, 1, "Can not access HOST vector on DEVICE");
    }
    *array = impl->darray;
  } else
    return CeedError(vec->ceed, 1, "Can only provide to HOST or DEVICE memory");

  return 0;
}

// *****************************************************************************
// * Give data pointer from vector vec to array (on HOST or DEVICE) to read it
// *****************************************************************************
static int CeedVectorGetArrayRead_Magma(CeedVector vec, CeedMemType mtype,
                                        const CeedScalar **array) {
  CeedVector_Magma *impl = vec->data;
  int ierr;

  if (mtype == CEED_MEM_HOST) {
    if (impl->own_) {
      // data is owned so GPU had the most up-to-date version; copy it
      magma_getvector(vec->length, sizeof(*array[0]),
                      impl->darray, 1, impl->array, 1);
    } else if (impl->array == NULL) {
      // Vector doesn't own the data and was set on GPU
      if (impl->darray == NULL) {
        // call was made just to allocate memory
        ierr = CeedVectorSetArray(vec, mtype, CEED_COPY_VALUES, NULL);
        CeedChk(ierr);
      } else
        return CeedError(vec->ceed, 1, "Can not access DEVICE vector on HOST");
    }
    *array = impl->array;
  } else if (mtype == CEED_MEM_DEVICE) {
    if (impl->darray == NULL) {
      // Vector doesn't own the data and was set on the CPU
      if (impl->array == NULL) {
        // call was made just to allocate memory
        ierr = CeedVectorSetArray(vec, mtype, CEED_COPY_VALUES, NULL);
        CeedChk(ierr);
      } else
        return CeedError(vec->ceed, 1, "Can not access HOST vector on DEVICE");
    }
    *array = impl->darray;
  } else
    return CeedError(vec->ceed, 1, "Can only provide to HOST or DEVICE memory");

  return 0;
}

// *****************************************************************************
// * There is no mtype here for array so it is not clear if we restore from HOST
// * memory or from DEVICE memory. We assume that it is CPU memory because if
// * it was GPU memory we would not call this routine at all.
// * Restore vector vec with values from array, where array received its values
// * from vec and possibly modified them.
// *****************************************************************************
static int CeedVectorRestoreArray_Magma(CeedVector vec, CeedScalar **array) {
  CeedVector_Magma *impl = vec->data;

  // Check if the array is a CPU pointer
  if (*array == impl->array) {
    // Update device, if the device pointer is not NULL
    if (impl->darray != NULL) {
      magma_setvector(vec->length, sizeof(*array[0]),
                      *array, 1, impl->darray, 1);
    } else {
      // nothing to do (case of CPU use pointer)
    }

  } else if (impl->down_) {
    // nothing to do if array is on GPU, except if down_=1(case CPU use pointer)
    magma_getvector(vec->length, sizeof(*array[0]),
                    impl->darray, 1, impl->array, 1);
  }

  *array = NULL;
  return 0;
}

// *****************************************************************************
// * There is no mtype here for array so it is not clear if we restore from HOST
// * memory or from DEVICE memory. We assume that it is CPU memory because if
// * it was GPU memory we would not call this routine at all.
// * Restore vector vec with values from array, where array received its values
// * from vec to only read them; in this case vec may have been modified meanwhile
// * and needs to be restored here.
// *****************************************************************************
static int CeedVectorRestoreArrayRead_Magma(CeedVector vec,
    const CeedScalar **array) {
  CeedVector_Magma *impl = vec->data;

  // Check if the array is a CPU pointer
  if (*array == impl->array) {
    // Update device, if the device pointer is not NULL
    if (impl->darray != NULL) {
      magma_setvector(vec->length, sizeof(*array[0]),
                      *array, 1, impl->darray, 1);
    } else {
      // nothing to do (case of CPU use pointer)
    }

  } else if (impl->down_) {
    // nothing to do if array is on GPU, except if down_=1(case CPU use pointer)
    magma_getvector(vec->length, sizeof(*array[0]),
                    impl->darray, 1, impl->array, 1);
  }

  *array = NULL;
  return 0;
}

static int CeedVectorDestroy_Magma(CeedVector vec) {
  CeedVector_Magma *impl = vec->data;
  int ierr;

  // Free if we own the data
  if (impl->own_) {
    ierr = magma_free_pinned(impl->array); CeedChk(ierr);
    ierr = magma_free(impl->darray);       CeedChk(ierr);
  } else if (impl->down_) {
    ierr = magma_free(impl->darray);       CeedChk(ierr);
  }
  ierr = CeedFree(&vec->data); CeedChk(ierr);
  return 0;
}

// *****************************************************************************
// * Create vector vec of size n
// *****************************************************************************
static int CeedVectorCreate_Magma(Ceed ceed, CeedInt n, CeedVector vec) {
  CeedVector_Magma *impl;
  int ierr;

  vec->SetArray = CeedVectorSetArray_Magma;
  vec->GetArray = CeedVectorGetArray_Magma;
  vec->GetArrayRead = CeedVectorGetArrayRead_Magma;
  vec->RestoreArray = CeedVectorRestoreArray_Magma;
  vec->RestoreArrayRead = CeedVectorRestoreArrayRead_Magma;
  vec->Destroy = CeedVectorDestroy_Magma;
  ierr = CeedCalloc(1,&impl); CeedChk(ierr);
  impl->darray = NULL;
  impl->array  = NULL;
  impl->own_ = 0;
  impl->down_= 0;
  vec->data = impl;
  return 0;
}

// *****************************************************************************
// * Apply restriction operator r to u: v = r(rmode) u
// *****************************************************************************
static int CeedElemRestrictionApply_Magma(CeedElemRestriction r,
    CeedTransposeMode tmode, CeedInt ncomp,
    CeedTransposeMode lmode, CeedVector u,
    CeedVector v, CeedRequest *request) {
  CeedElemRestriction_Magma *impl = r->data;
  int ierr;
  const CeedScalar *uu;
  CeedScalar *vv;
  CeedInt nelem = r->nelem, elemsize = r->elemsize, ndof = r->ndof;
  CeedInt esize = nelem * elemsize;

  #ifdef USE_MAGMA_BATCH2
  CeedInt *dindices = impl->dindices;
  // Get pointers on the device
  ierr = CeedVectorGetArrayRead(u, CEED_MEM_DEVICE, &uu); CeedChk(ierr);
  ierr = CeedVectorGetArray(v, CEED_MEM_DEVICE, &vv); CeedChk(ierr);
  #else
  CeedInt *indices = impl->indices;
  ierr = CeedVectorGetArrayRead(u, CEED_MEM_HOST, &uu); CeedChk(ierr);
  ierr = CeedVectorGetArray(v, CEED_MEM_HOST, &vv); CeedChk(ierr);
  #endif

  if (tmode == CEED_NOTRANSPOSE) {
    // Perform: v = r * u
    if (ncomp == 1) {
        #ifdef USE_MAGMA_BATCH2
            magma_template<<i=0:esize>>
                (const CeedScalar *uu, CeedScalar *vv, CeedInt *dindices) {
                    vv[i] = uu[dindices[i]];
            }
        #else
           for (CeedInt i=0; i<esize; i++) vv[i] = uu[indices[i]];
        #endif
    } else {
      // vv is (elemsize x ncomp x nelem), column-major
      if (lmode == CEED_NOTRANSPOSE) { // u is (ndof x ncomp), column-major
          #ifdef USE_MAGMA_BATCH2
          magma_template<<e=0:nelem, d=0:ncomp, i=0:elemsize>>
              (const CeedScalar *uu, CeedScalar *vv, CeedInt *dindices, int ndof) {
              vv[i + iend*(d+dend*e)] = uu[dindices[i+iend*e]+ndof*d];
          }
          #else
          for (CeedInt e = 0; e < nelem; e++)
              for (CeedInt d = 0; d < ncomp; d++)
                  for (CeedInt i=0; i < elemsize; i++) {
                      vv[i + elemsize*(d+ncomp*e)] =
                          uu[indices[i+elemsize*e]+ndof*d];
                  }
          #endif
      } else { // u is (ncomp x ndof), column-major
          #ifdef USE_MAGMA_BATCH2
          magma_template<<e=0:nelem, d=0:ncomp, i=0:elemsize>>
              (const CeedScalar *uu, CeedScalar *vv, CeedInt *dindices) {
              vv[i + iend*(d+dend*e)] = uu[d+dend*dindices[i + iend*e]];
          }
          #else
          for (CeedInt e = 0; e < nelem; e++)
              for (CeedInt d = 0; d < ncomp; d++)
                  for (CeedInt i=0; i< elemsize; i++) {
                      vv[i + elemsize*(d+ncomp*e)] =
                          uu[d+ncomp*indices[i+elemsize*e]];
                  }
          #endif
      }
    }
  } else {
    // Note: in transpose mode, we perform: v += r^t * u
    if (ncomp == 1) {
        // fprintf(stderr,"3 ---------\n");
        #ifdef USE_MAGMA_BATCH2
        magma_template<<i=0:esize>>
            (const CeedScalar *uu, CeedScalar *vv, CeedInt *dindices) {
            magmablas_datomic_add( &vv[dindices[i]], uu[i]);
        }
        #else
        for (CeedInt i=0; i<esize; i++) vv[indices[i]] += uu[i];
        #endif
    } else { // u is (elemsize x ncomp x nelem)
        fprintf(stderr,"2 ---------\n");

        if (lmode == CEED_NOTRANSPOSE) { // vv is (ndof x ncomp), column-major
            #ifdef USE_MAGMA_BATCH2
            magma_template<<e=0:nelem, d=0:ncomp, i=0:elemsize>>
                (const CeedScalar *uu, CeedScalar *vv, CeedInt *dindices, CeedInt ndof) {
                magmablas_datomic_add( &vv[dindices[i+iend*e]+ndof*d],
                                       uu[i+iend*(d+e*dend)]);
            }
            #else
            for (CeedInt e = 0; e < nelem; e++)
                for (CeedInt d = 0; d < ncomp; d++)
                    for (CeedInt i=0; i < elemsize; i++) {
                        vv[indices[i + elemsize*e]+ndof*d] +=
                            uu[i + elemsize*(d+e*ncomp)];
                    }
            #endif
        } else { // vv is (ncomp x ndof), column-major
            #ifdef USE_MAGMA_BATCH2
            magma_template<<e=0:nelem, d=0:ncomp, i=0:elemsize>>
                (const CeedScalar *uu, CeedScalar *vv, CeedInt *dindices) {
                magmablas_datomic_add( &vv[d+dend*dindices[i + iend*e]],
                                       uu[i+iend*(d+e*dend)]);
            }
            #else
            for (CeedInt e = 0; e < nelem; e++)
                for (CeedInt d = 0; d < ncomp; d++)
                    for (CeedInt i=0; i < elemsize; i++) {
                        vv[d+ncomp*indices[i + elemsize*e]] +=
                            uu[i + elemsize*(d+e*ncomp)];
                    }
            #endif
        }
    }
  }

  ierr = CeedVectorRestoreArrayRead(u, &uu); CeedChk(ierr);
  ierr = CeedVectorRestoreArray(v, &vv); CeedChk(ierr);

  if (request != CEED_REQUEST_IMMEDIATE && request != CEED_REQUEST_ORDERED)
    *request = NULL;
  return 0;
}

static int CeedElemRestrictionDestroy_Magma(CeedElemRestriction r) {
  CeedElemRestriction_Magma *impl = r->data;
  int ierr;

  // Free if we own the data
  if (impl->own_) {
    ierr = magma_free_pinned(impl->indices); CeedChk(ierr);
    ierr = magma_free(impl->dindices);       CeedChk(ierr);
  } else if (impl->down_) {
    ierr = magma_free(impl->dindices);       CeedChk(ierr);
  }
  ierr = CeedFree(&r->data); CeedChk(ierr);
  return 0;
}

static int CeedElemRestrictionCreate_Magma(CeedElemRestriction r,
    CeedMemType mtype,
    CeedCopyMode cmode,
    const CeedInt *indices) {
  int ierr, size = r->nelem*r->elemsize;
  CeedElemRestriction_Magma *impl;

  // Allocate memory for the MAGMA Restricton and initializa pointers to NULL
  ierr = CeedCalloc(1,&impl); CeedChk(ierr);
  impl->dindices = NULL;
  impl->indices  = NULL;
  impl->own_ = 0;
  impl->down_= 0;

  if (mtype == CEED_MEM_HOST) {
    // memory is on the host; own_ = 0
    switch (cmode) {
    case CEED_COPY_VALUES:
      ierr = magma_malloc( (void**)&impl->dindices,
                           size * sizeof(CeedInt)); CeedChk(ierr);
      ierr = magma_malloc_pinned( (void**)&impl->indices,
                                  size * sizeof(CeedInt)); CeedChk(ierr);
      impl->own_ = 1;

      if (indices != NULL) {
          memcpy(impl->indices, indices, size * sizeof(indices[0]));
          magma_setvector(size, sizeof(CeedInt),
                          impl->indices, 1, impl->dindices, 1);
      }
      break;
    case CEED_OWN_POINTER:
      ierr = magma_malloc( (void**)&impl->dindices,
                           size * sizeof(CeedInt)); CeedChk(ierr);
      // TODO: possible problem here is if we are passed non-pinned memory;
      //       (as we own it, lter in destroy, we use free for pinned memory).
      impl->indices = (CeedInt *)indices;
      impl->own_ = 1;

      if (indices != NULL)
        magma_setvector(size, sizeof(CeedInt),
                        indices, 1, impl->dindices, 1);
      break;
    case CEED_USE_POINTER:
      ierr = magma_malloc( (void**)&impl->dindices,
                           size * sizeof(CeedInt)); CeedChk(ierr);
      magma_setvector(size, sizeof(CeedInt),
                      indices, 1, impl->dindices, 1);
      impl->down_ = 1;
      impl->indices  = (CeedInt *)indices;
    }
  } else if (mtype == CEED_MEM_DEVICE) {
    // memory is on the device; own = 0
    switch (cmode) {
    case CEED_COPY_VALUES:
      ierr = magma_malloc( (void**)&impl->dindices,
                           size * sizeof(CeedInt)); CeedChk(ierr);
      ierr = magma_malloc_pinned( (void**)&impl->indices,
                                  size * sizeof(CeedInt)); CeedChk(ierr);
      impl->own_ = 1;

      if (indices)
        magma_copyvector(size, sizeof(CeedInt),
                         indices, 1, impl->dindices, 1);
      break;
    case CEED_OWN_POINTER:
      impl->dindices = (CeedInt *)indices;
      ierr = magma_malloc_pinned( (void**)&impl->indices,
                                  size * sizeof(CeedInt)); CeedChk(ierr);
      impl->own_ = 1;

      break;
    case CEED_USE_POINTER:
      impl->dindices = (CeedInt *)indices;
      impl->indices  = NULL;
    }

  } else
    return CeedError(r->ceed, 1, "Only MemType = HOST or DEVICE supported");

  r->data    = impl;
  r->Apply   = CeedElemRestrictionApply_Magma;
  r->Destroy = CeedElemRestrictionDestroy_Magma;

  return 0;
}

// Contracts on the middle index
// NOTRANSPOSE: V_ajc = T_jb U_abc
// TRANSPOSE:   V_ajc = T_bj U_abc
// If Add != 0, "=" is replaced by "+="
static int CeedTensorContract_Magma(Ceed ceed,
                                    CeedInt A, CeedInt B, CeedInt C, CeedInt J,
                                    const CeedScalar *t, CeedTransposeMode tmode,
                                    const CeedInt Add,
                                    const CeedScalar *u, CeedScalar *v) {
#ifdef USE_MAGMA_BATCH
  magma_dtensor_contract(ceed, A, B, C, J, t, tmode, Add, u, v);
#else
  CeedInt tstride0 = B, tstride1 = 1;
  if (tmode == CEED_TRANSPOSE) {
    tstride0 = 1; tstride1 = J;
  }
  CeedDebug("\033[31m[CeedTensorContract] A=%d, J=%d, C=%d, B=%d: %d %d %d",
            A,J,C,B,A*J*B*C, C*J*A, C*B*A);
  for (CeedInt a=0; a<A; a++) {
    for (CeedInt j=0; j<J; j++) {
      if (!Add) {
        for (CeedInt c=0; c<C; c++)
          v[(a*J+j)*C+c] = 0;
      }
      for (CeedInt b=0; b<B; b++) {
        for (CeedInt c=0; c<C; c++) {
          v[(a*J+j)*C+c] += t[j*tstride0 + b*tstride1] * u[(a*B+b)*C+c];
        }
      }
    }
  }
#endif
  return 0;
}

static int CeedBasisApply_Magma(CeedBasis basis, CeedTransposeMode tmode,
                                CeedEvalMode emode,
                                const CeedScalar *u, CeedScalar *v) {
  int ierr;
  const CeedInt dim = basis->dim;
  const CeedInt ndof = basis->ndof;
  const CeedInt nqpt = ndof*CeedPowInt(basis->Q1d, dim);
  const CeedInt add = (tmode == CEED_TRANSPOSE);

  CeedDebug("\033[01m[CeedBasisApply_Magma] vsize=%d",
            ndof*CeedPowInt(basis->P1d, dim));

  if (tmode == CEED_TRANSPOSE) {
    const CeedInt vsize = ndof*CeedPowInt(basis->P1d, dim);
    for (CeedInt i = 0; i < vsize; i++)
      v[i] = (CeedScalar) 0;
  }
  if (emode & CEED_EVAL_INTERP) {
    CeedInt P = basis->P1d, Q = basis->Q1d;
    if (tmode == CEED_TRANSPOSE) {
      P = basis->Q1d; Q = basis->P1d;
    }
    CeedInt pre = ndof*CeedPowInt(P, dim-1), post = 1;
    CeedScalar tmp[2][ndof*Q*CeedPowInt(P>Q?P:Q, dim-1)];
    CeedDebug("\033[01m[CeedBasisApply_Magma] tmpsize = %d",
              ndof*Q*CeedPowInt(P>Q?P:Q, dim-1));
    for (CeedInt d=0; d<dim; d++) {
      ierr = CeedTensorContract_Magma(basis->ceed, pre, P, post, Q, basis->interp1d,
                                      tmode, add&&(d==dim-1),
                                      d==0?u:tmp[d%2], d==dim-1?v:tmp[(d+1)%2]);
      CeedChk(ierr);
      pre /= P;
      post *= Q;
    }
    if (tmode == CEED_NOTRANSPOSE) {
      v += nqpt;
    } else {
      u += nqpt;
    }
  }
  if (emode & CEED_EVAL_GRAD) {
    CeedInt P = basis->P1d, Q = basis->Q1d;
    // In CEED_NOTRANSPOSE mode:
    // u is (P^dim x nc), column-major layout (nc = ndof)
    // v is (Q^dim x nc x dim), column-major layout (nc = ndof)
    // In CEED_TRANSPOSE mode, the sizes of u and v are switched.
    if (tmode == CEED_TRANSPOSE) {
      P = basis->Q1d, Q = basis->P1d;
    }
    CeedScalar tmp[2][ndof*Q*CeedPowInt(P>Q?P:Q, dim-1)];
    CeedDebug("\033[01m[CeedBasisApply_Magma] tmpsize = %d",
              ndof*Q*CeedPowInt(P>Q?P:Q, dim-1));
    for (CeedInt p = 0; p < dim; p++) {
      CeedInt pre = ndof*CeedPowInt(P, dim-1), post = 1;
      for (CeedInt d=0; d<dim; d++) {
        ierr = CeedTensorContract_Magma(basis->ceed, pre, P, post, Q,
                                        (p==d)?basis->grad1d:basis->interp1d,
                                        tmode, add&&(d==dim-1),
                                        d==0?u:tmp[d%2], d==dim-1?v:tmp[(d+1)%2]);
        CeedChk(ierr);
        pre /= P;
        post *= Q;
      }
      if (tmode == CEED_NOTRANSPOSE) {
        v += nqpt;
      } else {
        u += nqpt;
      }
    }
  }
  if (emode & CEED_EVAL_WEIGHT) {
    if (tmode == CEED_TRANSPOSE)
      return CeedError(basis->ceed, 1,
                       "CEED_EVAL_WEIGHT incompatible with CEED_TRANSPOSE");
    CeedInt Q = basis->Q1d;
    for (CeedInt d=0; d<dim; d++) {
      CeedInt pre = CeedPowInt(Q, dim-d-1), post = CeedPowInt(Q, d);
      for (CeedInt i=0; i<pre; i++) {
        for (CeedInt j=0; j<Q; j++) {
          for (CeedInt k=0; k<post; k++) {
            v[(i*Q + j)*post + k] = basis->qweight1d[j]
                                    * (d == 0 ? 1 : v[(i*Q + j)*post + k]);
          }
        }
      }
    }
  }
  return 0;
}

static int CeedBasisDestroy_Magma(CeedBasis basis) {
  return 0;
}

static int CeedBasisCreateTensorH1_Magma(Ceed ceed, CeedInt dim, CeedInt P1d,
    CeedInt Q1d, const CeedScalar *interp1d,
    const CeedScalar *grad1d,
    const CeedScalar *qref1d,
    const CeedScalar *qweight1d,
    CeedBasis basis) {
  basis->Apply = CeedBasisApply_Magma;
  basis->Destroy = CeedBasisDestroy_Magma;
  return 0;
}

static int CeedQFunctionApply_Magma(CeedQFunction qf, void *qdata, CeedInt Q,
                                    const CeedScalar *const *u,
                                    CeedScalar *const *v) {
  int ierr;
  ierr = qf->function(qf->ctx, qdata, Q, u, v); CeedChk(ierr);
  return 0;
}

static int CeedQFunctionDestroy_Magma(CeedQFunction qf) {
  return 0;
}

static int CeedQFunctionCreate_Magma(CeedQFunction qf) {
  qf->Apply = CeedQFunctionApply_Magma;
  qf->Destroy = CeedQFunctionDestroy_Magma;
  return 0;
}

static int CeedOperatorDestroy_Magma(CeedOperator op) {
  CeedOperator_Magma *impl = op->data;
  int ierr;

  ierr = CeedVectorDestroy(&impl->etmp); CeedChk(ierr);
  ierr = CeedVectorDestroy(&impl->qdata); CeedChk(ierr);
  ierr = CeedFree(&op->data); CeedChk(ierr);
  return 0;
}

static int CeedOperatorApply_Magma(CeedOperator op, CeedVector qdata,
                                   CeedVector ustate,
                                   CeedVector residual, CeedRequest *request) {
  CeedOperator_Magma *impl = op->data;
  CeedVector etmp;
  CeedInt Q;
  const CeedInt nc = op->basis->ndof, dim = op->basis->dim;
  CeedScalar *Eu;
  char *qd;
  int ierr;
  CeedTransposeMode lmode = CEED_NOTRANSPOSE;

  if (!impl->etmp) {
    ierr = CeedVectorCreate(op->ceed,
                            nc * op->Erestrict->nelem * op->Erestrict->elemsize,
                            &impl->etmp); CeedChk(ierr);
    // etmp is allocated when CeedVectorGetArray is called below
  }
  etmp = impl->etmp;
  if (op->qf->inmode & ~CEED_EVAL_WEIGHT) {
    ierr = CeedElemRestrictionApply(op->Erestrict, CEED_NOTRANSPOSE,
                                    nc, lmode, ustate, etmp,
                                    CEED_REQUEST_IMMEDIATE); CeedChk(ierr);
  }
  ierr = CeedBasisGetNumQuadraturePoints(op->basis, &Q); CeedChk(ierr);
  ierr = CeedVectorGetArray(etmp, CEED_MEM_HOST, &Eu); CeedChk(ierr);
  ierr = CeedVectorGetArray(qdata, CEED_MEM_HOST, (CeedScalar**)&qd);
  CeedChk(ierr);

  for (CeedInt e=0; e<op->Erestrict->nelem; e++) {
    CeedScalar BEu[Q*nc*(dim+2)], BEv[Q*nc*(dim+2)], *out[5] = {0,0,0,0,0};
    const CeedScalar *in[5] = {0,0,0,0,0};
    // TODO: quadrature weights can be computed just once
    CeedDebug("\033[11m[CeedOperatorApply_Magma] e=%d: Eu+%d, %d",
              e, e*op->Erestrict->elemsize*nc, Q*nc*(dim+2));
    ierr = CeedBasisApply(op->basis, CEED_NOTRANSPOSE, op->qf->inmode,
                          &Eu[e*op->Erestrict->elemsize*nc], BEu);
    CeedChk(ierr);
    CeedScalar *u_ptr = BEu, *v_ptr = BEv;
    if (op->qf->inmode & CEED_EVAL_INTERP) { in[0] = u_ptr; u_ptr += Q*nc; }
    if (op->qf->inmode & CEED_EVAL_GRAD) { in[1] = u_ptr; u_ptr += Q*nc*dim; }
    if (op->qf->inmode & CEED_EVAL_WEIGHT) { in[4] = u_ptr; u_ptr += Q; }
    if (op->qf->outmode & CEED_EVAL_INTERP) { out[0] = v_ptr; v_ptr += Q*nc; }
    if (op->qf->outmode & CEED_EVAL_GRAD) { out[1] = v_ptr; v_ptr += Q*nc*dim; }
    ierr = CeedQFunctionApply(op->qf, &qd[e*Q*op->qf->qdatasize], Q, in, out);
    CeedChk(ierr);
    CeedDebug("\033[31m[CeedOperatorApply_Magma] e=%d: ",e);
    ierr = CeedBasisApply(op->basis, CEED_TRANSPOSE, op->qf->outmode, BEv,
                          &Eu[e*op->Erestrict->elemsize*nc]);
    CeedChk(ierr);
  }
  ierr = CeedVectorRestoreArray(etmp, &Eu); CeedChk(ierr);
  // qdata must be restored
  ierr = CeedVectorRestoreArray(qdata, (CeedScalar**)&qd); CeedChk(ierr);
  if (residual) {
    CeedScalar *res;
    CeedVectorGetArray(residual, CEED_MEM_HOST, &res);
    for (int i = 0; i < residual->length; i++)
      res[i] = (CeedScalar)0;
    // residual must be restored
    CeedVectorRestoreArray(residual, &res);
    ierr = CeedElemRestrictionApply(op->Erestrict, CEED_TRANSPOSE,
                                    nc, lmode, etmp, residual,
                                    CEED_REQUEST_IMMEDIATE); CeedChk(ierr);
  }
  if (request != CEED_REQUEST_IMMEDIATE && request != CEED_REQUEST_ORDERED)
    *request = NULL;
  return 0;
}

static int CeedOperatorGetQData_Magma(CeedOperator op, CeedVector *qdata) {
  CeedOperator_Magma *impl = op->data;
  int ierr;

  if (!impl->qdata) {
    CeedInt Q;
    ierr = CeedBasisGetNumQuadraturePoints(op->basis, &Q); CeedChk(ierr);
    ierr = CeedVectorCreate(op->ceed,
                            op->Erestrict->nelem * Q
                            * op->qf->qdatasize / sizeof(CeedScalar),
                            &impl->qdata); CeedChk(ierr);
  }
  *qdata = impl->qdata;
  return 0;
}

static int CeedOperatorCreate_Magma(CeedOperator op) {
  CeedOperator_Magma *impl;
  int ierr;

  ierr = CeedCalloc(1, &impl); CeedChk(ierr);
  op->data = impl;
  op->Destroy  = CeedOperatorDestroy_Magma;
  op->Apply    = CeedOperatorApply_Magma;
  op->GetQData = CeedOperatorGetQData_Magma;
  return 0;
}

// *****************************************************************************
// * INIT
// *****************************************************************************
static int CeedInit_Magma(const char *resource, Ceed ceed) {
<<<<<<< HEAD
  if (strcmp(resource, "/gpu/magma"))
=======
  int ierr;
  if (strcmp(resource, "/cpu/magma")
      && strcmp(resource, "/gpu/magma"))
>>>>>>> 1dc2661b
    return CeedError(ceed, 1, "MAGMA backend cannot use resource: %s", resource);

  ierr = magma_init();
  if (ierr) return CeedError(ceed, 1, "error in magma_init(): %d\n", ierr);
  //magma_print_environment();

  ceed->VecCreate = CeedVectorCreate_Magma;
  ceed->BasisCreateTensorH1 = CeedBasisCreateTensorH1_Magma;
  ceed->ElemRestrictionCreate = CeedElemRestrictionCreate_Magma;
  ceed->QFunctionCreate = CeedQFunctionCreate_Magma;
  ceed->OperatorCreate = CeedOperatorCreate_Magma;
  return 0;
}

// *****************************************************************************
// * REGISTER
// *****************************************************************************
__attribute__((constructor))
static void Register(void) {
  CeedRegister("/gpu/magma", CeedInit_Magma);
}<|MERGE_RESOLUTION|>--- conflicted
+++ resolved
@@ -808,13 +808,8 @@
 // * INIT
 // *****************************************************************************
 static int CeedInit_Magma(const char *resource, Ceed ceed) {
-<<<<<<< HEAD
+  int ierr;
   if (strcmp(resource, "/gpu/magma"))
-=======
-  int ierr;
-  if (strcmp(resource, "/cpu/magma")
-      && strcmp(resource, "/gpu/magma"))
->>>>>>> 1dc2661b
     return CeedError(ceed, 1, "MAGMA backend cannot use resource: %s", resource);
 
   ierr = magma_init();
