// Copyright (c) 2017-2018, Lawrence Livermore National Security, LLC.
// Produced at the Lawrence Livermore National Laboratory. LLNL-CODE-734707.
// All Rights reserved. See files LICENSE and NOTICE for details.
//
// This file is part of CEED, a collection of benchmarks, miniapps, software
// libraries and APIs for efficient high-order finite element and spectral
// element discretizations for exascale applications. For more information and
// source code availability see http://github.com/ceed.
//
// The CEED research is supported by the Exascale Computing Project 17-SC-20-SC,
// a collaborative effort of two U.S. Department of Energy organizations (Office
// of Science and the National Nuclear Security Administration) responsible for
// the planning and preparation of a capable exascale ecosystem, including
// software, applications, hardware, advanced system engineering and early
// testbed platforms, in support of the nation's exascale computing imperative.
#define CEED_DEBUG_COLOR 12

#include "ceed-cuda-gen.h"
#include <iostream>
#include <sstream>
#include "../cuda-reg/ceed-cuda-reg.h"
#include "../cuda-shared/ceed-cuda-shared.h"

static const char *atomicAdd = QUOTE(
//------------------------------------------------------------------------------
// Atomic add, for older CUDA
//------------------------------------------------------------------------------
__device__ double atomicAdd(double *address, double val) {
  unsigned long long int *address_as_ull = (unsigned long long int *)address;
  unsigned long long int old = *address_as_ull, assumed;
  do {
    assumed = old;
    old =
      atomicCAS(address_as_ull, assumed,
                __double_as_longlong(val +
                                     __longlong_as_double(assumed)));
    // Note: uses integer comparison to avoid hang in case of NaN
    // (since NaN != NaN)
  } while (assumed != old);
  return __longlong_as_double(old);
}
);

static const char *deviceFunctions = QUOTE(

//------------------------------------------------------------------------------
// Typedefs
//------------------------------------------------------------------------------
typedef struct { const CeedScalar* in[16]; CeedScalar* out[16]; } CudaFields;
typedef struct { CeedInt* in[16]; CeedInt* out[16]; } CudaFieldsInt;

typedef struct {
  CeedInt tidx;
  CeedInt tidy;
  CeedInt tidz;
  CeedInt tid;
  CeedScalar* slice;
} BackendData;

//------------------------------------------------------------------------------
// Load matrices for basis actions
//------------------------------------------------------------------------------
template <int P, int Q>
inline __device__ void loadMatrix(BackendData& data, const CeedScalar* d_B, CeedScalar* B) {
  for (CeedInt i = data.tid; i < P*Q; i += blockDim.x*blockDim.y*blockDim.z)
    B[i] = d_B[i];
}

//------------------------------------------------------------------------------
// 1D
//------------------------------------------------------------------------------

//------------------------------------------------------------------------------
// L-vector -> E-vector, offsets provided
//------------------------------------------------------------------------------
template <int NCOMP, int COMPSTRIDE, int P1d>
inline __device__ void readDofsOffset1d(BackendData& data, const CeedInt nnodes, const CeedInt elem, const CeedInt* indices, const CeedScalar* d_u, CeedScalar* r_u) {
  if (data.tidx < P1d) {
    const CeedInt node = data.tidx;
    const CeedInt ind = indices[node + elem * P1d];
    for (CeedInt comp = 0; comp < NCOMP; ++comp)
      r_u[comp] = d_u[ind + COMPSTRIDE * comp];
  }
}

//------------------------------------------------------------------------------
// L-vector -> E-vector, strided
//------------------------------------------------------------------------------
template <int NCOMP, int P1d, int STRIDES_NODE, int STRIDES_COMP, int STRIDES_ELEM>
inline __device__ void readDofsStrided1d(BackendData& data, const CeedInt elem, const CeedScalar* d_u, CeedScalar* r_u) {
  if (data.tidx < P1d) {
    const CeedInt node = data.tidx;
    const CeedInt ind = node * STRIDES_NODE + elem * STRIDES_ELEM;
    for (CeedInt comp = 0; comp < NCOMP; ++comp)
      r_u[comp] = d_u[ind + comp * STRIDES_COMP];
  }
}

//------------------------------------------------------------------------------
// E-vector -> L-vector, offsets provided
//------------------------------------------------------------------------------
template <int NCOMP, int COMPSTRIDE, int P1d>
inline __device__ void writeDofsOffset1d(BackendData& data, const CeedInt nnodes, const CeedInt elem, const CeedInt* indices, const CeedScalar* r_v, CeedScalar* d_v) {
  if (data.tidx < P1d) {
    const CeedInt node = data.tidx;
    const CeedInt ind = indices[node + elem * P1d];
    for (CeedInt comp = 0; comp < NCOMP; ++comp)
      atomicAdd(&d_v[ind + COMPSTRIDE * comp], r_v[comp]);
  }
}

//------------------------------------------------------------------------------
// E-vector -> L-vector, strided
//------------------------------------------------------------------------------
template <int NCOMP, int P1d, int STRIDES_NODE, int STRIDES_COMP, int STRIDES_ELEM>
inline __device__ void writeDofsStrided1d(BackendData& data, const CeedInt elem, const CeedScalar* r_v, CeedScalar* d_v) {
  if (data.tidx < P1d) {
    const CeedInt node = data.tidx;
    const CeedInt ind = node * STRIDES_NODE + elem * STRIDES_ELEM;
    for (CeedInt comp = 0; comp < NCOMP; ++comp)
      d_v[ind + comp * STRIDES_COMP] += r_v[comp];
  }
}

//------------------------------------------------------------------------------
// 1D tensor contraction x
//------------------------------------------------------------------------------
template <int NCOMP, int P1d, int Q1d>
inline __device__ void ContractX1d(BackendData& data, const CeedScalar *U, const CeedScalar *B, CeedScalar *V) {
  data.slice[data.tidx] = *U;
  __syncthreads();
  *V = 0.0;
  for (CeedInt i = 0; i < P1d; ++i)
    *V += B[i + data.tidx*P1d] * data.slice[i]; // Contract x direction
  __syncthreads();
}

//------------------------------------------------------------------------------
// 1D transpose tensor contraction x
//------------------------------------------------------------------------------
template <int NCOMP, int P1d, int Q1d>
inline __device__ void ContractTransposeX1d(BackendData& data, const CeedScalar *U, const CeedScalar *B, CeedScalar *V) {
  data.slice[data.tidx] = *U;
  __syncthreads();
  *V = 0.0;
  for (CeedInt i = 0; i < Q1d; ++i)
    *V += B[data.tidx + i*P1d] * data.slice[i]; // Contract x direction
  __syncthreads();
}

//------------------------------------------------------------------------------
// 1D interpolate to quadrature points
//------------------------------------------------------------------------------
template <int NCOMP, int P1d, int Q1d>
inline __device__ void interp1d(BackendData& data, const CeedScalar *__restrict__ r_U, const CeedScalar *c_B, CeedScalar *__restrict__ r_V) {
  for (CeedInt comp = 0; comp < NCOMP; comp++)
    ContractX1d<NCOMP, P1d, Q1d>(data, r_U + comp, c_B, r_V + comp);
}

//------------------------------------------------------------------------------
// 1D interpolate transpose
//------------------------------------------------------------------------------
template <int NCOMP, int P1d, int Q1d>
inline __device__ void interpTranspose1d(BackendData& data, const CeedScalar *__restrict__ r_U, const CeedScalar *c_B, CeedScalar *__restrict__ r_V) {
  for (CeedInt comp=0; comp<NCOMP; comp++)
    ContractTransposeX1d<NCOMP, P1d, Q1d>(data, r_U + comp, c_B, r_V + comp);
}

//------------------------------------------------------------------------------
// 1D derivatives at quadrature points
//------------------------------------------------------------------------------
template <int NCOMP, int P1d, int Q1d>
inline __device__ void grad1d(BackendData& data, const CeedScalar *__restrict__ r_U, const CeedScalar *c_B, const CeedScalar *c_G, CeedScalar *__restrict__ r_V) {
  for (CeedInt comp = 0; comp < NCOMP; comp++)
    ContractX1d<NCOMP, P1d, Q1d>(data, r_U + comp, c_G, r_V + comp);
}

//------------------------------------------------------------------------------
// 1D derivatives transpose
//------------------------------------------------------------------------------
template <int NCOMP, int P1d, int Q1d>
inline __device__ void gradTranspose1d(BackendData& data, const CeedScalar *__restrict__ r_U, const CeedScalar *c_B, const CeedScalar *c_G, CeedScalar *__restrict__ r_V) {
  for (CeedInt comp = 0; comp < NCOMP; comp++)
    ContractTransposeX1d<NCOMP, P1d, Q1d>(data, r_U + comp, c_G, r_V + comp);
}

//------------------------------------------------------------------------------
// 2D
//------------------------------------------------------------------------------

//------------------------------------------------------------------------------
// L-vector -> E-vector, offsets provided
//------------------------------------------------------------------------------
template <int NCOMP, int COMPSTRIDE, int P1d>
inline __device__ void readDofsOffset2d(BackendData& data, const CeedInt nnodes, const CeedInt elem, const CeedInt* indices, const CeedScalar* d_u, CeedScalar* r_u) {
  if (data.tidx < P1d && data.tidy < P1d) {
    const CeedInt node = data.tidx + data.tidy*P1d;
    const CeedInt ind = indices[node + elem * P1d*P1d];
    for (CeedInt comp = 0; comp < NCOMP; ++comp)
      r_u[comp] = d_u[ind + COMPSTRIDE * comp];
  }
}

//------------------------------------------------------------------------------
// L-vector -> E-vector, strided
//------------------------------------------------------------------------------
template <int NCOMP, int P1d, int STRIDES_NODE, int STRIDES_COMP, int STRIDES_ELEM>
inline __device__ void readDofsStrided2d(BackendData& data, const CeedInt elem, const CeedScalar* d_u, CeedScalar* r_u) {
  if (data.tidx < P1d && data.tidy < P1d) {
    const CeedInt node = data.tidx + data.tidy*P1d;
    const CeedInt ind = node * STRIDES_NODE + elem * STRIDES_ELEM;
    for (CeedInt comp = 0; comp < NCOMP; ++comp)
      r_u[comp] = d_u[ind + comp * STRIDES_COMP];
  }
}

//------------------------------------------------------------------------------
// E-vector -> L-vector, offsets provided
//------------------------------------------------------------------------------
template <int NCOMP, int COMPSTRIDE, int P1d>
inline __device__ void writeDofsOffset2d(BackendData& data, const CeedInt nnodes, const CeedInt elem, const CeedInt* indices, const CeedScalar* r_v, CeedScalar* d_v) {
  if (data.tidx < P1d && data.tidy < P1d) {
    const CeedInt node = data.tidx + data.tidy*P1d;
    const CeedInt ind = indices[node + elem * P1d*P1d];
    for (CeedInt comp = 0; comp < NCOMP; ++comp)
      atomicAdd(&d_v[ind + COMPSTRIDE * comp], r_v[comp]);
  }
}

//------------------------------------------------------------------------------
// E-vector -> L-vector, strided
//------------------------------------------------------------------------------
template <int NCOMP, int P1d, int STRIDES_NODE, int STRIDES_COMP, int STRIDES_ELEM>
inline __device__ void writeDofsStrided2d(BackendData& data, const CeedInt elem, const CeedScalar* r_v, CeedScalar* d_v) {
  if (data.tidx < P1d && data.tidy < P1d) {
    const CeedInt node = data.tidx + data.tidy*P1d;
    const CeedInt ind = node * STRIDES_NODE + elem * STRIDES_ELEM;
    for (CeedInt comp = 0; comp < NCOMP; ++comp)
      d_v[ind + comp * STRIDES_COMP] += r_v[comp];
  }
}

//------------------------------------------------------------------------------
// 2D tensor contraction x
//------------------------------------------------------------------------------
template <int NCOMP, int P1d, int Q1d>
inline __device__ void ContractX2d(BackendData& data, const CeedScalar *U, const CeedScalar *B, CeedScalar *V) {
  data.slice[data.tidx+data.tidy*Q1d] = *U;
  __syncthreads();
  *V = 0.0;
  for (CeedInt i = 0; i < P1d; ++i)
    *V += B[i + data.tidx*P1d] * data.slice[i + data.tidy*Q1d]; // Contract x direction
  __syncthreads();
}

//------------------------------------------------------------------------------
// 2D tensor contract y
//------------------------------------------------------------------------------
template <int NCOMP, int P1d, int Q1d>
inline __device__ void ContractY2d(BackendData& data, const CeedScalar *U, const CeedScalar *B, CeedScalar *V) {
  data.slice[data.tidx+data.tidy*Q1d] = *U;
  __syncthreads();
  *V = 0.0;
  for (CeedInt i = 0; i < P1d; ++i)
    *V += B[i + data.tidy*P1d] * data.slice[data.tidx + i*Q1d]; // Contract y direction
  __syncthreads();
}

//------------------------------------------------------------------------------
// 2D transpose tensor contract y
//------------------------------------------------------------------------------
template <int NCOMP, int P1d, int Q1d>
inline __device__ void ContractYTranspose2d(BackendData& data, const CeedScalar *U, const CeedScalar *B, CeedScalar *V) {
  data.slice[data.tidx+data.tidy*Q1d] = *U;
  __syncthreads();
  *V = 0.0;
  if (data.tidy < P1d)
    for (CeedInt i = 0; i < Q1d; ++i)
      *V += B[data.tidy + i*P1d] * data.slice[data.tidx + i*Q1d]; // Contract y direction
  __syncthreads();
}

//------------------------------------------------------------------------------
// 2D transpose tensor contract x
//------------------------------------------------------------------------------
template <int NCOMP, int P1d, int Q1d>
inline __device__ void ContractXTranspose2d(BackendData& data, const CeedScalar *U, const CeedScalar *B, CeedScalar *V) {
  data.slice[data.tidx+data.tidy*Q1d] = *U;
  __syncthreads();
  *V = 0.0;
  if (data.tidx < P1d)
    for (CeedInt i = 0; i < Q1d; ++i)
      *V += B[data.tidx + i*P1d] * data.slice[i + data.tidy*Q1d]; // Contract x direction
  __syncthreads();
}

//------------------------------------------------------------------------------
// 2D transpose tensor contract and add x
//------------------------------------------------------------------------------
template <int NCOMP, int P1d, int Q1d>
inline __device__ void ContractXTransposeAdd2d(BackendData& data, const CeedScalar *U, const CeedScalar *B, CeedScalar *V) {
  data.slice[data.tidx+data.tidy*Q1d] = *U;
  __syncthreads();
  if (data.tidx < P1d)
    for (CeedInt i = 0; i < Q1d; ++i)
      *V += B[data.tidx + i*P1d] * data.slice[i + data.tidy*Q1d]; // Contract x direction
  __syncthreads();
}

//------------------------------------------------------------------------------
// 2D interpolate to quadrature points
//------------------------------------------------------------------------------
template <int NCOMP, int P1d, int Q1d>
inline __device__ void interp2d(BackendData& data, const CeedScalar *__restrict__ r_U, const CeedScalar *c_B, CeedScalar *__restrict__ r_V) {
  CeedScalar r_t[1];
  for (CeedInt comp = 0; comp < NCOMP; comp++) {
    ContractX2d<NCOMP, P1d, Q1d>(data, r_U + comp, c_B, r_t);
    ContractY2d<NCOMP, P1d, Q1d>(data, r_t, c_B, r_V + comp);
  }
}

//------------------------------------------------------------------------------
// 2D interpolate transpose
//------------------------------------------------------------------------------
template <int NCOMP, int P1d, int Q1d>
inline __device__ void interpTranspose2d(BackendData& data, const CeedScalar *__restrict__ r_U, const CeedScalar *c_B, CeedScalar *__restrict__ r_V) {
  CeedScalar r_t[1];
  for (CeedInt comp = 0; comp < NCOMP; comp++) {
    ContractYTranspose2d<NCOMP, P1d, Q1d>(data, r_U + comp, c_B, r_t);
    ContractXTranspose2d<NCOMP, P1d, Q1d>(data, r_t, c_B, r_V + comp);
  }
}

//------------------------------------------------------------------------------
// 2D derivatives at quadrature points
//------------------------------------------------------------------------------
template <int NCOMP, int P1d, int Q1d>
inline __device__ void grad2d(BackendData& data, const CeedScalar *__restrict__ r_U, const CeedScalar *c_B, const CeedScalar *c_G, CeedScalar *__restrict__ r_V) {
  CeedScalar r_t[1];
  for (CeedInt comp = 0; comp < NCOMP; comp++) {
    ContractX2d<NCOMP, P1d, Q1d>(data, r_U + comp, c_G, r_t);
    ContractY2d<NCOMP, P1d, Q1d>(data, r_t, c_B, r_V + comp + 0*NCOMP);
    ContractX2d<NCOMP, P1d, Q1d>(data, r_U + comp, c_B, r_t);
    ContractY2d<NCOMP, P1d, Q1d>(data, r_t, c_G, r_V + comp + 1*NCOMP);
  }
}

//------------------------------------------------------------------------------
// 2D derivatives transpose
//------------------------------------------------------------------------------
template <int NCOMP, int P1d, int Q1d>
inline __device__ void gradTranspose2d(BackendData& data, const CeedScalar *__restrict__ r_U, const CeedScalar *c_B, const CeedScalar *c_G, CeedScalar *__restrict__ r_V) {
  CeedScalar r_t[1];
  for (CeedInt comp = 0; comp < NCOMP; comp++) {
    ContractYTranspose2d<NCOMP, P1d, Q1d>(data, r_U + comp + 0*NCOMP, c_B, r_t);
    ContractXTranspose2d<NCOMP, P1d, Q1d>(data, r_t, c_G, r_V + comp);
    ContractYTranspose2d<NCOMP, P1d, Q1d>(data, r_U + comp + 1*NCOMP, c_G, r_t);
    ContractXTransposeAdd2d<NCOMP, P1d, Q1d>(data, r_t, c_B, r_V + comp);
  }
}

//------------------------------------------------------------------------------
// 3D
//------------------------------------------------------------------------------

//------------------------------------------------------------------------------
// L-vector -> E-vector, offsets provided
//------------------------------------------------------------------------------
template <int NCOMP, int COMPSTRIDE, int P1d>
inline __device__ void readDofsOffset3d(BackendData& data, const CeedInt nnodes, const CeedInt elem, const CeedInt* indices, const CeedScalar* d_u, CeedScalar* r_u) {
  if (data.tidx < P1d && data.tidy < P1d)
    for (CeedInt z = 0; z < P1d; ++z) {
      const CeedInt node = data.tidx + data.tidy*P1d + z*P1d*P1d;
      const CeedInt ind = indices[node + elem * P1d*P1d*P1d];
      for (CeedInt comp = 0; comp < NCOMP; ++comp)
        r_u[z+comp*P1d] = d_u[ind + COMPSTRIDE * comp];
    }
}

//------------------------------------------------------------------------------
// L-vector -> E-vector, strided
//------------------------------------------------------------------------------
template <int NCOMP, int P1d, int STRIDES_NODE, int STRIDES_COMP, int STRIDES_ELEM>
inline __device__ void readDofsStrided3d(BackendData& data, const CeedInt elem, const CeedScalar* d_u, CeedScalar* r_u) {
  if (data.tidx < P1d && data.tidy < P1d)
    for (CeedInt z = 0; z < P1d; ++z) {
      const CeedInt node = data.tidx + data.tidy*P1d + z*P1d*P1d;
      const CeedInt ind = node * STRIDES_NODE + elem * STRIDES_ELEM;
      for (CeedInt comp = 0; comp < NCOMP; ++comp)
        r_u[z+comp*P1d] = d_u[ind + comp * STRIDES_COMP];
    }
}

//------------------------------------------------------------------------------
// E-vector -> Q-vector, offests provided
//------------------------------------------------------------------------------
template <int NCOMP, int COMPSTRIDE, int Q1d>
inline __device__ void readSliceQuadsOffset3d(BackendData& data, const CeedInt nquads, const CeedInt elem, const CeedInt q, const CeedInt* indices, const CeedScalar* d_u, CeedScalar* r_u) {
  const CeedInt node = data.tidx + data.tidy*Q1d + q*Q1d*Q1d;
  const CeedInt ind = indices[node + elem * Q1d*Q1d*Q1d];;
  for (CeedInt comp = 0; comp < NCOMP; ++comp)
    r_u[comp] = d_u[ind + COMPSTRIDE * comp];
}

//------------------------------------------------------------------------------
// E-vector -> Q-vector, strided
//------------------------------------------------------------------------------
template <int NCOMP, int Q1d, int STRIDES_NODE, int STRIDES_COMP, int STRIDES_ELEM>
inline __device__ void readSliceQuadsStrided3d(BackendData& data, const CeedInt elem, const CeedInt q, const CeedScalar* d_u, CeedScalar* r_u) {
  const CeedInt node = data.tidx + data.tidy*Q1d + q*Q1d*Q1d;
  const CeedInt ind = node * STRIDES_NODE + elem * STRIDES_ELEM;
  for (CeedInt comp = 0; comp < NCOMP; ++comp)
    r_u[comp] = d_u[ind + comp * STRIDES_COMP];
}

//------------------------------------------------------------------------------
// E-vector -> L-vector, offsets provided
//------------------------------------------------------------------------------
template <int NCOMP, int COMPSTRIDE, int P1d>
inline __device__ void writeDofsOffset3d(BackendData& data, const CeedInt nnodes, const CeedInt elem, const CeedInt* indices, const CeedScalar* r_v, CeedScalar* d_v) {
  if (data.tidx < P1d && data.tidy < P1d)
    for (CeedInt z = 0; z < P1d; ++z) {
      const CeedInt node = data.tidx + data.tidy*P1d + z*P1d*P1d;
      const CeedInt ind = indices[node + elem * P1d*P1d*P1d];
      for (CeedInt comp = 0; comp < NCOMP; ++comp)
        atomicAdd(&d_v[ind + COMPSTRIDE * comp], r_v[z+comp*P1d]);
    }
}

//------------------------------------------------------------------------------
// E-vector -> L-vector, strided
//------------------------------------------------------------------------------
template <int NCOMP, int P1d, int STRIDES_NODE, int STRIDES_COMP, int STRIDES_ELEM>
inline __device__ void writeDofsStrided3d(BackendData& data, const CeedInt elem, const CeedScalar* r_v, CeedScalar* d_v) {
  if (data.tidx < P1d && data.tidy < P1d)
    for (CeedInt z = 0; z < P1d; ++z) {
      const CeedInt node = data.tidx + data.tidy*P1d + z*P1d*P1d;
      const CeedInt ind = node * STRIDES_NODE + elem * STRIDES_ELEM;
      for (CeedInt comp = 0; comp < NCOMP; ++comp)
        d_v[ind + comp * STRIDES_COMP] += r_v[z+comp*P1d];
    }
}

//------------------------------------------------------------------------------
// 3D tensor contract x
//------------------------------------------------------------------------------
template <int NCOMP, int P1d, int Q1d>
inline __device__ void ContractX3d(BackendData& data, const CeedScalar *U, const CeedScalar *B, CeedScalar *V) {
  CeedScalar r_B[P1d];
  for (CeedInt i = 0; i < P1d; ++i)
    r_B[i] = B[i + data.tidx*P1d];

  for (CeedInt k = 0; k < P1d; ++k) {
    data.slice[data.tidx+data.tidy*Q1d] = U[k];
    __syncthreads();
    V[k] = 0.0;
    for (CeedInt i = 0; i < P1d; ++i)
      V[k] += r_B[i] * data.slice[i + data.tidy*Q1d]; // Contract x direction
    __syncthreads();
  }
}

//------------------------------------------------------------------------------
// 3D tensor contract y
//------------------------------------------------------------------------------
template <int NCOMP, int P1d, int Q1d>
inline __device__ void ContractY3d(BackendData& data, const CeedScalar *U, const CeedScalar *B, CeedScalar *V) {
  CeedScalar r_B[P1d];
  for (CeedInt i = 0; i < P1d; ++i)
    r_B[i] = B[i + data.tidy*P1d];

  for (CeedInt k = 0; k < P1d; ++k) {
    data.slice[data.tidx+data.tidy*Q1d] = U[k];
    __syncthreads();
    V[k] = 0.0;
    for (CeedInt i = 0; i < P1d; ++i)
      V[k] += r_B[i] * data.slice[data.tidx + i*Q1d]; // Contract y direction
    __syncthreads();
  }
}

//------------------------------------------------------------------------------
// 3D tensor contract z
//------------------------------------------------------------------------------
template <int NCOMP, int P1d, int Q1d>
inline __device__ void ContractZ3d(BackendData& data, const CeedScalar *U, const CeedScalar *B, CeedScalar *V) {
  for (CeedInt k = 0; k < Q1d; ++k) {
    V[k] = 0.0;
    for (CeedInt i = 0; i < P1d; ++i)
      V[k] += B[i + k*P1d] * U[i]; // Contract z direction
  }
}

//------------------------------------------------------------------------------
// 3D transpose tensor contract z
//------------------------------------------------------------------------------
template <int NCOMP, int P1d, int Q1d>
inline __device__ void ContractTransposeZ3d(BackendData& data, const CeedScalar *U, const CeedScalar *B, CeedScalar *V) {
  for (CeedInt k = 0; k < Q1d; ++k) {
    V[k] = 0.0;
    if (k < P1d)
      for (CeedInt i = 0; i < Q1d; ++i)
        V[k] += B[k + i*P1d] * U[i]; // Contract z direction
  }
}

//------------------------------------------------------------------------------
// 3D transpose tensor contract y
//------------------------------------------------------------------------------
template <int NCOMP, int P1d, int Q1d>
inline __device__ void ContractTransposeY3d(BackendData& data, const CeedScalar *U, const CeedScalar *B, CeedScalar *V) {
  CeedScalar r_B[Q1d];
  for (CeedInt i = 0; i < Q1d; ++i)
    r_B[i] = B[data.tidy + i*P1d];

  for (CeedInt k = 0; k < P1d; ++k) {
    data.slice[data.tidx+data.tidy*Q1d] = U[k];
    __syncthreads();
    V[k] = 0.0;
    if (data.tidy < P1d)
      for (CeedInt i = 0; i < Q1d; ++i)
        V[k] += r_B[i] * data.slice[data.tidx + i*Q1d]; // Contract y direction
    __syncthreads();
  }
}

//------------------------------------------------------------------------------
// 3D transpose tensor contract add y
//------------------------------------------------------------------------------
template <int NCOMP, int P1d, int Q1d>
inline __device__ void ContractTransposeAddY3d(BackendData& data, const CeedScalar *U, const CeedScalar *B, CeedScalar *V) {
  CeedScalar r_B[Q1d];
  for (CeedInt i = 0; i < Q1d; ++i)
    r_B[i] = B[data.tidy + i*P1d];

  for (CeedInt k = 0; k < P1d; ++k) {
    data.slice[data.tidx+data.tidy*Q1d] = U[k];
    __syncthreads();
    if (data.tidy < P1d)
      for (CeedInt i = 0; i < Q1d; ++i)
        V[k] += r_B[i] * data.slice[data.tidx + i*Q1d]; // Contract y direction
    __syncthreads();
  }
}

//------------------------------------------------------------------------------
// 3D transpose tensor contract x
//------------------------------------------------------------------------------
template <int NCOMP, int P1d, int Q1d>
inline __device__ void ContractTransposeX3d(BackendData& data, const CeedScalar *U, const CeedScalar *B, CeedScalar *V) {
  CeedScalar r_B[Q1d];
  for (CeedInt i = 0; i < Q1d; ++i)
    r_B[i] = B[data.tidx + i*P1d];

  for (CeedInt k = 0; k < P1d; ++k) {
    data.slice[data.tidx+data.tidy*Q1d] = U[k];
    __syncthreads();
    V[k] = 0.0;
    if (data.tidx < P1d)
      for (CeedInt i = 0; i < Q1d; ++i)
        V[k] += r_B[i] * data.slice[i + data.tidy*Q1d]; // Contract x direction
    __syncthreads();
  }
}

//------------------------------------------------------------------------------
// 3D transpose tensor contract add x
//------------------------------------------------------------------------------
template <int NCOMP, int P1d, int Q1d>
inline __device__ void ContractTransposeAddX3d(BackendData& data, const CeedScalar *U, const CeedScalar *B, CeedScalar *V) {
  CeedScalar r_B[Q1d];
  for (CeedInt i = 0; i < Q1d; ++i)
    r_B[i] = B[data.tidx + i*P1d];

  for (CeedInt k = 0; k < P1d; ++k) {
    data.slice[data.tidx+data.tidy*Q1d] = U[k];
    __syncthreads();
    if (data.tidx < P1d)
      for (CeedInt i = 0; i < Q1d; ++i)
        V[k] += r_B[i] * data.slice[i + data.tidy*Q1d]; // Contract x direction
    __syncthreads();
  }
}

//------------------------------------------------------------------------------
// 3D interpolate to quadrature points
//------------------------------------------------------------------------------
template <int NCOMP, int P1d, int Q1d>
inline __device__ void interp3d(BackendData& data, const CeedScalar *__restrict__ r_U, const CeedScalar *c_B, CeedScalar *__restrict__ r_V) {
  CeedScalar r_t1[Q1d];
  CeedScalar r_t2[Q1d];
  for (CeedInt comp = 0; comp < NCOMP; comp++) {
    ContractX3d<NCOMP, P1d, Q1d>(data, r_U + comp*P1d, c_B, r_t1);
    ContractY3d<NCOMP, P1d, Q1d>(data, r_t1, c_B, r_t2);
    ContractZ3d<NCOMP, P1d, Q1d>(data, r_t2, c_B, r_V + comp*Q1d);
  }
}

//------------------------------------------------------------------------------
// 3D interpolate transpose
//------------------------------------------------------------------------------
template <int NCOMP, int P1d, int Q1d>
inline __device__ void interpTranspose3d(BackendData& data, const CeedScalar *__restrict__ r_U, const CeedScalar *c_B, CeedScalar *__restrict__ r_V) {
  CeedScalar r_t1[Q1d];
  CeedScalar r_t2[Q1d];
  for (CeedInt comp = 0; comp < NCOMP; comp++) {
    ContractTransposeZ3d<NCOMP, P1d, Q1d>(data, r_U + comp*Q1d, c_B, r_t1);
    ContractTransposeY3d<NCOMP, P1d, Q1d>(data, r_t1, c_B, r_t2);
    ContractTransposeX3d<NCOMP, P1d, Q1d>(data, r_t2, c_B, r_V + comp*P1d);
  }
}

//------------------------------------------------------------------------------
// 3D derivatives at quadrature points
//------------------------------------------------------------------------------
template <int NCOMP, int P1d, int Q1d>
inline __device__ void grad3d(BackendData& data, const CeedScalar *__restrict__ r_U, const CeedScalar *c_B, const CeedScalar *c_G, CeedScalar *__restrict__ r_V) {
  CeedScalar r_t1[Q1d];
  CeedScalar r_t2[Q1d];
  for (CeedInt comp = 0; comp < NCOMP; comp++) {
    ContractX3d<NCOMP, P1d, Q1d>(data, r_U + comp*P1d, c_G, r_t1);
    ContractY3d<NCOMP, P1d, Q1d>(data, r_t1, c_B, r_t2);
    ContractZ3d<NCOMP, P1d, Q1d>(data, r_t2, c_B, r_V + comp*Q1d + 0*NCOMP*Q1d);
    ContractX3d<NCOMP, P1d, Q1d>(data, r_U + comp*P1d, c_B, r_t1);
    ContractY3d<NCOMP, P1d, Q1d>(data, r_t1, c_G, r_t2);
    ContractZ3d<NCOMP, P1d, Q1d>(data, r_t2, c_B, r_V + comp*Q1d + 1*NCOMP*Q1d);
    ContractX3d<NCOMP, P1d, Q1d>(data, r_U + comp*P1d, c_B, r_t1);
    ContractY3d<NCOMP, P1d, Q1d>(data, r_t1, c_B, r_t2);
    ContractZ3d<NCOMP, P1d, Q1d>(data, r_t2, c_G, r_V + comp*Q1d + 2*NCOMP*Q1d);
  }
}

//------------------------------------------------------------------------------
// 3D derivatives transpose
//------------------------------------------------------------------------------
template <int NCOMP, int P1d, int Q1d>
inline __device__ void gradTranspose3d(BackendData& data, const CeedScalar *__restrict__ r_U, const CeedScalar *c_B, const CeedScalar *c_G, CeedScalar *__restrict__ r_V) {
  CeedScalar r_t1[Q1d];
  CeedScalar r_t2[Q1d];
  for (CeedInt comp = 0; comp < NCOMP; comp++) {
    ContractTransposeZ3d<NCOMP, P1d, Q1d>(data, r_U + comp*Q1d + 0*NCOMP*Q1d, c_B, r_t1);
    ContractTransposeY3d<NCOMP, P1d, Q1d>(data, r_t1, c_B, r_t2);
    ContractTransposeX3d<NCOMP, P1d, Q1d>(data, r_t2, c_G, r_V + comp*P1d);
    ContractTransposeZ3d<NCOMP, P1d, Q1d>(data, r_U + comp*Q1d + 1*NCOMP*Q1d, c_B, r_t1);
    ContractTransposeY3d<NCOMP, P1d, Q1d>(data, r_t1, c_G, r_t2);
    ContractTransposeAddX3d<NCOMP,P1d, Q1d>(data, r_t2, c_B, r_V + comp*P1d);
    ContractTransposeZ3d<NCOMP, P1d, Q1d>(data, r_U + comp*Q1d + 2*NCOMP*Q1d, c_G, r_t1);
    ContractTransposeY3d<NCOMP, P1d, Q1d>(data, r_t1, c_B, r_t2);
    ContractTransposeAddX3d<NCOMP, P1d, Q1d>(data, r_t2, c_B, r_V + comp*P1d);
  }
}

//------------------------------------------------------------------------------
// 3D collocated derivatives computation
//------------------------------------------------------------------------------
template <int NCOMP, int Q1d>
inline __device__ void gradCollo3d(BackendData& data, const CeedInt q, const CeedScalar *__restrict__ r_U, const CeedScalar *c_G, CeedScalar *__restrict__ r_V) {
  for (CeedInt comp = 0; comp < NCOMP; ++comp) {
    data.slice[data.tidx + data.tidy*Q1d] = r_U[q + comp*Q1d];
    __syncthreads();
    // X derivative
    r_V[comp+0*NCOMP] = 0.0;
    for (CeedInt i = 0; i < Q1d; ++i)
      r_V[comp+0*NCOMP] += c_G[i + data.tidx*Q1d] * data.slice[i + data.tidy*Q1d]; // Contract x direction (X derivative)
    // Y derivative
    r_V[comp+1*NCOMP] = 0.0;
    for (CeedInt i = 0; i < Q1d; ++i)
      r_V[comp+1*NCOMP] += c_G[i + data.tidy*Q1d] * data.slice[data.tidx + i*Q1d]; // Contract y direction (Y derivative)
    // Z derivative
    r_V[comp+2*NCOMP] = 0.0;
    for (CeedInt i = 0; i < Q1d; ++i)
      r_V[comp+2*NCOMP] += c_G[i + q*Q1d] * r_U[i + comp*Q1d]; // Contract z direction (Z derivative)
    __syncthreads();
  }
}

//------------------------------------------------------------------------------
// 3D collocated derivatives transpose
//------------------------------------------------------------------------------
template <int NCOMP, int Q1d>
inline __device__ void gradColloTranspose3d(BackendData& data, const CeedInt q, const CeedScalar *__restrict__ r_U, const CeedScalar *c_G, CeedScalar *__restrict__ r_V) {
  for (CeedInt comp = 0; comp < NCOMP; ++comp) {
    // X derivative
    data.slice[data.tidx + data.tidy*Q1d] = r_U[comp + 0*NCOMP];
    __syncthreads();
    for (CeedInt i = 0; i < Q1d; ++i)
      r_V[q+comp*Q1d] += c_G[data.tidx + i*Q1d] * data.slice[i + data.tidy*Q1d]; // Contract x direction (X derivative)
    __syncthreads();
    // Y derivative
    data.slice[data.tidx + data.tidy*Q1d] = r_U[comp + 1*NCOMP];
    __syncthreads();
    for (CeedInt i = 0; i < Q1d; ++i)
      r_V[q+comp*Q1d] += c_G[data.tidy + i*Q1d] * data.slice[data.tidx + i*Q1d]; // Contract y direction (Y derivative)
    __syncthreads();
    // Z derivative
    for (CeedInt i = 0; i < Q1d; ++i)
      r_V[i+comp*Q1d] += c_G[i + q*Q1d] * r_U[comp + 2*NCOMP]; // PARTIAL contract z direction (Z derivative)
  }
}

//------------------------------------------------------------------------------
// 1D quadrature weights
//------------------------------------------------------------------------------
template <int Q1d>
inline __device__ void weight1d(BackendData& data, const CeedScalar *qweight1d, CeedScalar *w) {
  *w = qweight1d[data.tidx];
}

//------------------------------------------------------------------------------
// 2D quadrature weights
//------------------------------------------------------------------------------
template <int Q1d>
inline __device__ void weight2d(BackendData& data, const CeedScalar *qweight1d, CeedScalar *w) {
  *w = qweight1d[data.tidx]*qweight1d[data.tidy];
}

//------------------------------------------------------------------------------
// 3D quadrature weights
//------------------------------------------------------------------------------
template <int Q1d>
inline __device__ void weight3d(BackendData& data, const CeedScalar *qweight1d, CeedScalar *w) {
  const CeedScalar pw = qweight1d[data.tidx]*qweight1d[data.tidy];
  for (CeedInt z = 0; z < Q1d; ++z)
    w[z] = pw*qweight1d[z];
}

);
//------------------------------------------------------------------------------
// Build singe operator kernel
//------------------------------------------------------------------------------
extern "C" int CeedCudaGenOperatorBuild(CeedOperator op) {

  using std::ostringstream;
  using std::string;
  int ierr;
  bool setupdone;
  ierr = CeedOperatorIsSetupDone(op, &setupdone); CeedChk(ierr);
  if (setupdone) return 0;
  Ceed ceed;
  ierr = CeedOperatorGetCeed(op, &ceed); CeedChk(ierr);
  CeedOperator_Cuda_gen *data;
  ierr = CeedOperatorGetData(op, (void**)&data); CeedChk(ierr);
  CeedQFunction qf;
  CeedQFunction_Cuda_gen *qf_data;
  ierr = CeedOperatorGetQFunction(op, &qf); CeedChk(ierr);
  ierr = CeedQFunctionGetData(qf, (void **)&qf_data); CeedChk(ierr);
  CeedInt Q, P1d, Q1d = 0, numelements, elemsize, numinputfields,
          numoutputfields, ncomp, dim = 0, lsize;
  ierr = CeedOperatorGetNumQuadraturePoints(op, &Q); CeedChk(ierr);
  ierr = CeedOperatorGetNumElements(op, &numelements); CeedChk(ierr);
  ierr = CeedQFunctionGetNumArgs(qf, &numinputfields, &numoutputfields);
  CeedChk(ierr);
  CeedOperatorField *opinputfields, *opoutputfields;
  ierr = CeedOperatorGetFields(op, &opinputfields, &opoutputfields);
  CeedChk(ierr);
  CeedQFunctionField *qfinputfields, *qfoutputfields;
  ierr = CeedQFunctionGetFields(qf, &qfinputfields, &qfoutputfields);
  CeedChk(ierr);
  CeedEvalMode emode;
  CeedBasis basis;
  CeedBasis_Cuda_shared *basis_data;
  CeedElemRestriction Erestrict;
  CeedElemRestriction_Cuda_reg *restr_data;

  ostringstream code;
  string devFunctions(deviceFunctions);

  // Add atomicAdd function for old NVidia architectures
  struct cudaDeviceProp prop;
  Ceed_Cuda *ceed_data;
  ierr = CeedGetData(ceed, (void **)&ceed_data); CeedChk(ierr);
  ierr = cudaGetDeviceProperties(&prop, ceed_data->deviceId);
  if (prop.major<6){
    code << atomicAdd;
  }

  code << devFunctions;

  string qFunction(qf_data->qFunctionSource);
  string qFunctionName(qf_data->qFunctionName);
  string oper;
  oper = "CeedKernel_Cuda_gen_" + qFunctionName;

  code << "\n#define CEED_QFUNCTION(name) inline __device__ int name\n";
  code << "\n#define CeedPragmaSIMD\n";

  // Find dim and Q1d
  bool collograd = false;
  for (CeedInt i = 0; i < numinputfields; i++) {
    ierr = CeedOperatorFieldGetBasis(opinputfields[i], &basis); CeedChk(ierr);
    if (basis != CEED_BASIS_COLLOCATED) {
      ierr = CeedBasisGetData(basis, (void **)&basis_data); CeedChk(ierr);

      // Check for collocated gradient
      if (basis_data->d_collograd1d)
        collograd = true; 

      // Collect dim and Q1d
      ierr = CeedBasisGetDimension(basis, &dim); CeedChk(ierr);
      bool isTensor;
      ierr = CeedBasisIsTensor(basis, &isTensor); CeedChk(ierr); 
      if (isTensor) {
        ierr = CeedBasisGetNumQuadraturePoints1D(basis, &Q1d); CeedChk(ierr);
      } else {
        return CeedError(ceed, 1, "Backend does not implement operators with non-tensor basis");
        }
    }
  }
  // Check output bases for Q1d, dim as well
  //   The only imput basis might be CEED_BASIS_COLLOCATED
  for (CeedInt i = 0; i < numoutputfields; i++) {
    ierr = CeedOperatorFieldGetBasis(opoutputfields[i], &basis); CeedChk(ierr);
    if (basis != CEED_BASIS_COLLOCATED) {
      ierr = CeedBasisGetData(basis, (void **)&basis_data); CeedChk(ierr);
      // Collect dim and Q1d
      ierr = CeedBasisGetDimension(basis, &dim); CeedChk(ierr);
      bool isTensor;
      ierr = CeedBasisIsTensor(basis, &isTensor); CeedChk(ierr); 
      if (isTensor) {
        ierr = CeedBasisGetNumQuadraturePoints1D(basis, &Q1d); CeedChk(ierr);
      } else {
        return CeedError(ceed, 1, "Backend does not implement operators with non-tensor basis");
        }
    }
  }
  data->dim = dim;
  data->Q1d = Q1d;

  // Define CEED_Q_VLA
  if (dim != 3 || collograd) {
    code << "\n#define CEED_Q_VLA 1\n\n";
  } else {
    code << "\n#define CEED_Q_VLA "<<Q1d<<"\n\n";
  }

  code << qFunction;

  // Setup
<<<<<<< HEAD
  code << "\nextern \"C\" __global__ void "<<oper<<"(CeedInt nelem, void* ctx, CudaFieldsInt indices, CudaFields fields, CudaFields B, CudaFields G, CeedScalar* W) {\n";
=======
  code << "\n// -----------------------------------------------------------------------------\n";
  code << "extern \"C\" __global__ void oper(CeedInt nelem, void* ctx, CudaFieldsInt indices, CudaFields fields, CudaFields B, CudaFields G, CeedScalar* W) {\n";
>>>>>>> a970f638
  // Input Evecs and Restriction
  for (CeedInt i = 0; i < numinputfields; i++) {
    ierr = CeedQFunctionFieldGetEvalMode(qfinputfields[i], &emode);
    CeedChk(ierr);
    if (emode != CEED_EVAL_WEIGHT) { // Skip CEED_EVAL_WEIGHT
      code << "  const CeedScalar* d_u" <<i<<" = fields.in["<<i<<"];\n";
    }
  }

  for (CeedInt i = 0; i < numoutputfields; i++) {
    code << "  CeedScalar* d_v"<<i<<" = fields.out["<<i<<"];\n";
  }

  code << "  const CeedInt Dim = "<<dim<<";\n";
  code << "  const CeedInt Q1d = "<<Q1d<<";\n";

  code << "  extern __shared__ CeedScalar slice[];\n";
  code << "  BackendData data;\n";
  code << "  data.tidx = threadIdx.x;\n";
  code << "  data.tidy = threadIdx.y;\n";
  code << "  data.tidz = threadIdx.z;\n";
  code << "  data.tid  = threadIdx.x + threadIdx.y*blockDim.x + threadIdx.z*blockDim.y*blockDim.x;\n";
  code << "  data.slice = slice+data.tidz*Q1d"<<(dim>1?"*Q1d":"")<<";\n";

  code << "\n  // -- Input field constants and basis data --\n";
  //Initialize constants, and matrices B and G
  for (CeedInt i = 0; i < numinputfields; i++) {
    code << "  // ---- Input field "<<i<<" ----\n";
    // Get elemsize, emode, ncomp
    ierr = CeedOperatorFieldGetElemRestriction(opinputfields[i], &Erestrict);
    CeedChk(ierr);
    ierr = CeedElemRestrictionGetElementSize(Erestrict, &elemsize);
    CeedChk(ierr);
    ierr = CeedQFunctionFieldGetEvalMode(qfinputfields[i], &emode);
    CeedChk(ierr);
    ierr = CeedElemRestrictionGetNumComponents(Erestrict, &ncomp);
    CeedChk(ierr);

    // Set field constants
    if (emode != CEED_EVAL_WEIGHT) {
      ierr = CeedOperatorFieldGetBasis(opinputfields[i], &basis); CeedChk(ierr);
      if (basis != CEED_BASIS_COLLOCATED) {
        ierr = CeedBasisGetNumNodes1D(basis, &P1d); CeedChk(ierr);
        code << "  const CeedInt P_in_"<<i<<" = "<<P1d<<";\n";
      } else {
        code << "  const CeedInt P_in_"<<i<<" = "<<Q1d<<";\n";
      }
      code << "  const CeedInt ncomp_in_"<<i<<" = "<<ncomp<<";\n";
    }

    // Load basis data
    code << "  // EvalMode: "<<CeedEvalModes[emode]<<"\n";
    switch (emode) {
    case CEED_EVAL_NONE:
      break;
    case CEED_EVAL_INTERP:
      ierr = CeedBasisGetData(basis, (void **)&basis_data); CeedChk(ierr);
      data->B.in[i] = basis_data->d_interp1d;
      code << "  __shared__ double s_B_in_"<<i<<"["<<P1d*Q1d<<"];\n";
      code << "  loadMatrix<P_in_"<<i<<",Q1d>(data, B.in["<<i<<"], s_B_in_"<<i<<");\n";
      break;
    case CEED_EVAL_GRAD:
      ierr = CeedBasisGetData(basis, (void **)&basis_data); CeedChk(ierr);
      data->B.in[i] = basis_data->d_interp1d;
      code << "  __shared__ double s_B_in_"<<i<<"["<<P1d*Q1d<<"];\n";
      code << "  loadMatrix<P_in_"<<i<<",Q1d>(data, B.in["<<i<<"], s_B_in_"<<i<<");\n";
      if (basis_data->d_collograd1d) {
        data->G.in[i] = basis_data->d_collograd1d;
        code << "  __shared__ double s_G_in_"<<i<<"["<<Q1d*Q1d<<"];\n";
        code << "  loadMatrix<Q1d,Q1d>(data, G.in["<<i<<"], s_G_in_"<<i<<");\n";
      } else {
        data->G.in[i] = basis_data->d_grad1d;
        code << "  __shared__ double s_G_in_"<<i<<"["<<P1d*Q1d<<"];\n";
        code << "  loadMatrix<P_in_"<<i<<",Q1d>(data, G.in["<<i<<"], s_G_in_"<<i<<");\n";
      }
      break;
    case CEED_EVAL_WEIGHT:
      break; // No action
    case CEED_EVAL_DIV:
      break; // TODO: Not implemented
    case CEED_EVAL_CURL:
      break; // TODO: Not implemented
    }
  }

  code << "\n  // -- Output field constants and basis data --\n";
  for (CeedInt i = 0; i < numoutputfields; i++) {
    code << "  // ---- Output field "<<i<<" ----\n";
    // Get elemsize, emode, ncomp
    ierr = CeedOperatorFieldGetElemRestriction(opoutputfields[i], &Erestrict);
    CeedChk(ierr);
    ierr = CeedElemRestrictionGetElementSize(Erestrict, &elemsize);
    CeedChk(ierr);
    ierr = CeedQFunctionFieldGetEvalMode(qfoutputfields[i], &emode);
    CeedChk(ierr);
    ierr = CeedElemRestrictionGetNumComponents(Erestrict, &ncomp);
    CeedChk(ierr);

    // Set field constants
    ierr = CeedOperatorFieldGetBasis(opoutputfields[i], &basis); CeedChk(ierr);
    if (basis != CEED_BASIS_COLLOCATED) {
      ierr = CeedBasisGetNumNodes1D(basis, &P1d); CeedChk(ierr);
      code << "  const CeedInt P_out_"<<i<<" = "<<P1d<<";\n";
    } else {
      code << "  const CeedInt P_out_"<<i<<" = "<<Q1d<<";\n";
    }
    code << "  const CeedInt ncomp_out_"<<i<<" = "<<ncomp<<";\n";

    // Load basis data
    code << "  // EvalMode: "<<CeedEvalModes[emode]<<"\n";
    switch (emode) {
    case CEED_EVAL_NONE:
      break; // No action
    case CEED_EVAL_INTERP:
      ierr = CeedBasisGetData(basis, (void **)&basis_data); CeedChk(ierr);
      data->B.out[i] = basis_data->d_interp1d;
      code << "  __shared__ double s_B_out_"<<i<<"["<<P1d*Q1d<<"];\n";
      code << "  loadMatrix<P_out_"<<i<<",Q1d>(data, B.out["<<i<<"], s_B_out_"<<i<<");\n";
      break;
    case CEED_EVAL_GRAD:
      ierr = CeedBasisGetData(basis, (void **)&basis_data); CeedChk(ierr);
      data->B.out[i] = basis_data->d_interp1d;
      code << "  __shared__ double s_B_out_"<<i<<"["<<P1d*Q1d<<"];\n";
      code << "  loadMatrix<P_out_"<<i<<",Q1d>(data, B.out["<<i<<"], s_B_out_"<<i<<");\n";
      if (basis_data->d_collograd1d) {
        data->G.out[i] = basis_data->d_collograd1d;
        code << "  __shared__ double s_G_out_"<<i<<"["<<Q1d*Q1d<<"];\n";
        code << "  loadMatrix<Q1d,Q1d>(data, G.out["<<i<<"], s_G_out_"<<i<<");\n";
      } else {
        data->G.out[i] = basis_data->d_grad1d;
        code << "  __shared__ double s_G_out_"<<i<<"["<<P1d*Q1d<<"];\n";
        code << "  loadMatrix<P_out_"<<i<<",Q1d>(data, G.out["<<i<<"], s_G_out_"<<i<<");\n";
      }
      break;
    case CEED_EVAL_WEIGHT: {
      Ceed ceed;
      ierr = CeedOperatorGetCeed(op, &ceed); CeedChk(ierr);
      return CeedError(ceed, 1,
                       "CEED_EVAL_WEIGHT cannot be an output evaluation mode");
      break; // Should not occur
    }
    case CEED_EVAL_DIV:
      break; // TODO: Not implemented
    case CEED_EVAL_CURL:
      break; // TODO: Not implemented
    }
  }
  code << "\n  // -- Element loop --\n";
  code << "  __syncthreads();\n";
  code << "  for (CeedInt elem = blockIdx.x*blockDim.z + threadIdx.z; elem < nelem; elem += gridDim.x*blockDim.z) {\n";
  // Input basis apply if needed
  // Generate the correct eval mode code for each input
  code << "    // -- Input field restrictions and basis actions --\n";
  for (CeedInt i = 0; i < numinputfields; i++) {
    code << "    // ---- Input field "<<i<<" ----\n";
    // Get elemsize, emode, ncomp
    ierr = CeedOperatorFieldGetElemRestriction(opinputfields[i], &Erestrict);
    CeedChk(ierr);
    ierr = CeedElemRestrictionGetElementSize(Erestrict, &elemsize);
    CeedChk(ierr);
    ierr = CeedQFunctionFieldGetEvalMode(qfinputfields[i], &emode);
    CeedChk(ierr);
    ierr = CeedElemRestrictionGetNumComponents(Erestrict, &ncomp);
    CeedChk(ierr);

    // Restriction
    if (emode != CEED_EVAL_WEIGHT &&
        !((emode == CEED_EVAL_NONE) && basis_data->d_collograd1d)) {
      code << "    CeedScalar r_u"<<i<<"[ncomp_in_"<<i<<"*P_in_"<<i<<"];\n";
      
      bool isStrided;
      ierr = CeedElemRestrictionIsStrided(Erestrict, &isStrided); CeedChk(ierr);
      if (!isStrided) {
        ierr = CeedElemRestrictionGetLVectorSize(Erestrict, &lsize);
        CeedChk(ierr);
        code << "    const CeedInt lsize_in_"<<i<<" = "<<lsize<<";\n";
        CeedInt compstride;
        ierr = CeedElemRestrictionGetCompStride(Erestrict, &compstride); CeedChk(ierr);
        code << "    // CompStride: "<<compstride<<"\n";
        ierr = CeedElemRestrictionGetData(Erestrict, (void **)&restr_data); CeedChk(ierr);
        data->indices.in[i] = restr_data->d_ind;
        code << "    readDofsOffset"<<dim<<"d<ncomp_in_"<<i<<", "<<compstride<<", P_in_"<<i<<">(data, lsize_in_"<<i<<", elem, indices.in["<<i<<"], d_u"<<i<<", r_u"<<i<<");\n";
      } else {
        bool backendstrides;
        ierr = CeedElemRestrictionHasBackendStrides(Erestrict, &backendstrides);
        CeedChk(ierr);
        CeedInt nelem;
        ierr = CeedElemRestrictionGetNumElements(Erestrict, &nelem);
        CeedChk(ierr);
        CeedInt strides[3] = {1, elemsize*nelem, elemsize};
        if (!backendstrides) {
          ierr = CeedElemRestrictionGetStrides(Erestrict, &strides);
          CeedChk(ierr);
        }
        code << "    // Strides: {"<<strides[0]<<", "<<strides[1]<<", "<<strides[2]<<"}\n";
        code << "    readDofsStrided"<<dim<<"d<ncomp_in_"<<i<<",P_in_"<<i<<","<<strides[0]<<","<<strides[1]<<","<<strides[2]<<">(data, elem, d_u"<<i<<", r_u"<<i<<");\n";
      }
    }

    // Basis action
    code << "    // EvalMode: "<<CeedEvalModes[emode]<<"\n";
    switch (emode) {
    case CEED_EVAL_NONE:
      if (!basis_data->d_collograd1d) {
        code << "    CeedScalar* r_t"<<i<<" = r_u"<<i<<";\n";
      }
      break;
    case CEED_EVAL_INTERP:
      code << "    CeedScalar r_t"<<i<<"[ncomp_in_"<<i<<"*Q1d];\n";
      code << "    interp"<<dim<<"d<ncomp_in_"<<i<<",P_in_"<<i<<",Q1d>(data, r_u"<<i<<", s_B_in_"<<i<<", r_t"<<i<<");\n";
      break;
    case CEED_EVAL_GRAD:
      if (basis_data->d_collograd1d) {
        code << "    CeedScalar r_t"<<i<<"[ncomp_in_"<<i<<"*Q1d];\n";
        code << "    interp"<<dim<<"d<ncomp_in_"<<i<<",P_in_"<<i<<",Q1d>(data, r_u"<<i<<", s_B_in_"<<i<<", r_t"<<i<<");\n";
      } else {
        code << "    CeedScalar r_t"<<i<<"[ncomp_in_"<<i<<"*Dim*Q1d];\n";
        code << "    grad"<<dim<<"d<ncomp_in_"<<i<<",P_in_"<<i<<",Q1d>(data, r_u"<<i<<", s_B_in_"<<i<<", s_G_in_"<<i<<", r_t"<<i<<");\n";
      }
      break;
    case CEED_EVAL_WEIGHT:
      code << "    CeedScalar r_t"<<i<<"[Q1d];\n";
      ierr = CeedOperatorFieldGetBasis(opinputfields[i], &basis); CeedChk(ierr);
      ierr = CeedBasisGetData(basis, (void **)&basis_data); CeedChk(ierr);
      data->W = basis_data->d_qweight1d;
      code << "    weight"<<dim<<"d<Q1d>(data, W, r_t"<<i<<");\n";
      break; // No action
    case CEED_EVAL_DIV:
      break; // TODO: Not implemented
    case CEED_EVAL_CURL:
      break; // TODO: Not implemented
    }
  }

  // Q function
  code << "\n    // -- Output field setup --\n";
  for (CeedInt i = 0; i < numoutputfields; i++) {
      code << "\n    // ---- Output field "<<i<<" ----\n";
    ierr = CeedQFunctionFieldGetEvalMode(qfoutputfields[i], &emode);
    CeedChk(ierr);
    if (emode==CEED_EVAL_GRAD)
    {
      if (basis_data->d_collograd1d) {
        //Accumulator for gradient slices
        code << "    CeedScalar r_tt"<<i<<"[ncomp_out_"<<i<<"*Q1d];\n";
        code << "    for (CeedInt i = 0; i < ncomp_out_"<<i<<"; ++i) {\n";
        code << "      for (CeedInt j = 0; j < Q1d; ++j) {\n";
        code << "        r_tt"<<i<<"[j + i*Q1d] = 0.0;\n";
        code << "      }\n";
        code << "    }\n";
      } else {
        code << "    CeedScalar r_tt"<<i<<"[ncomp_out_"<<i<<"*Dim*Q1d];\n";
      }
    }
    if (emode==CEED_EVAL_NONE || emode==CEED_EVAL_INTERP)
    {
      code << "    CeedScalar r_tt"<<i<<"[ncomp_out_"<<i<<"*Q1d];\n";
    }
  }
  // We treat quadrature points per slice in 3d to save registers
  if (basis_data->d_collograd1d) {
    code << "\n    // Note: Collocated Gradient\n";
    code << "#pragma unroll\n";
    code << "    for (CeedInt q=0; q<Q1d; q++) {\n";
    code << "      // -- Input fields --\n";
    for (CeedInt i = 0; i < numinputfields; i++) {
      code << "      // ---- Input field "<<i<<" ----\n";
      // Get elemsize, emode, ncomp
      ierr = CeedQFunctionFieldGetEvalMode(qfinputfields[i], &emode);
      CeedChk(ierr);
      // Basis action
      code << "      // EvalMode: "<<CeedEvalModes[emode]<<"\n";
      switch (emode) {
      case CEED_EVAL_NONE:
        code << "      CeedScalar r_q"<<i<<"[ncomp_in_"<<i<<"];\n";

        bool isStrided;
        ierr = CeedElemRestrictionGetElementSize(Erestrict, &elemsize); CeedChk(ierr);
        ierr = CeedElemRestrictionIsStrided(Erestrict, &isStrided); CeedChk(ierr);
        if (!isStrided) {
          ierr = CeedElemRestrictionGetLVectorSize(Erestrict, &lsize);
          CeedChk(ierr);
          code << "      const CeedInt lsize_in_"<<i<<" = "<<lsize<<";\n";
          CeedInt compstride;
          ierr = CeedElemRestrictionGetCompStride(Erestrict, &compstride); CeedChk(ierr);
          code << "      // CompStride: "<<compstride<<"\n";
          ierr = CeedElemRestrictionGetData(Erestrict, (void **)&restr_data); CeedChk(ierr);
          data->indices.in[i] = restr_data->d_ind;
          code << "      readSliceQuadsOffset"<<"3d<ncomp_in_"<<i<<", "<<compstride<<", Q1d>(data, lsize_in_"<<i<<", elem, q, indices.in["<<i<<"], d_u"<<i<<", r_q"<<i<<");\n";
        } else {
          bool backendstrides;
          ierr = CeedElemRestrictionHasBackendStrides(Erestrict, &backendstrides);
          CeedChk(ierr);
          CeedInt nelem;
          ierr = CeedElemRestrictionGetNumElements(Erestrict, &nelem);
          CeedChk(ierr);
          CeedInt strides[3] = {1, elemsize*nelem, elemsize};
          if (!backendstrides) {
            ierr = CeedElemRestrictionGetStrides(Erestrict, &strides);
            CeedChk(ierr);
          }
          code << "      // Strides: {"<<strides[0]<<", "<<strides[1]<<", "<<strides[2]<<"}\n";
          code << "      readSliceQuadsStrided"<<"3d<ncomp_in_"<<i<<",Q1d"","<<strides[0]<<","<<strides[1]<<","<<strides[2]<<">(data, elem, q, d_u"<<i<<", r_q"<<i<<");\n";
        }
        break;
      case CEED_EVAL_INTERP:
        code << "      CeedScalar r_q"<<i<<"[ncomp_in_"<<i<<"];\n";
        code << "      for (CeedInt j = 0; j < ncomp_in_"<<i<<" ; ++j) {\n";
        code << "        r_q"<<i<<"[j] = r_t"<<i<<"[q + j*Q1d];\n";
        code << "      }\n";
        break;
      case CEED_EVAL_GRAD:
        code << "      CeedScalar r_q"<<i<<"[ncomp_in_"<<i<<"*Dim];\n";
        code << "      gradCollo3d<ncomp_in_"<<i<<",Q1d>(data, q, r_t"<<i<<", s_G_in_"<<i<<", r_q"<<i<<");\n";
        break;
      case CEED_EVAL_WEIGHT:
        code << "      CeedScalar r_q"<<i<<"[1];\n";
        code << "      r_q"<<i<<"[0] = r_t"<<i<<"[q];\n";
        break; // No action
      case CEED_EVAL_DIV:
        break; // TODO: Not implemented
      case CEED_EVAL_CURL:
        break; // TODO: Not implemented
      }
    }
    code << "\n      // -- Output fields --\n";
    for (CeedInt i = 0; i < numoutputfields; i++) {
      code << "      // ---- Output field "<<i<<" ----\n";
      ierr = CeedQFunctionFieldGetEvalMode(qfoutputfields[i], &emode);
      CeedChk(ierr);
      // Basis action
      switch (emode) {
      case CEED_EVAL_NONE:
        code << "      CeedScalar r_qq"<<i<<"[ncomp_out_"<<i<<"];\n";
        break; // No action
      case CEED_EVAL_INTERP:
        code << "      CeedScalar r_qq"<<i<<"[ncomp_out_"<<i<<"];\n";
        break;
      case CEED_EVAL_GRAD:
        code << "      CeedScalar r_qq"<<i<<"[ncomp_out_"<<i<<"*Dim];\n";
        break;
      case CEED_EVAL_WEIGHT:
        break; // Should not occur
      case CEED_EVAL_DIV:
        break; // TODO: Not implemented
      case CEED_EVAL_CURL:
        break; // TODO: Not implemented
      }
    }
  } else {
    code << "\n      // Note: No Collocated Gradient\n";
    code << "      // -- Input fields --\n";
    for (CeedInt i = 0; i < numinputfields; i++) {
      code << "      // ---- Input field "<<i<<" ----\n";
      code << "      CeedScalar* r_q"<<i<<" = r_t"<<i<<";\n";
    }
    code << "      // -- Output fields --\n";
    for (CeedInt i = 0; i < numoutputfields; i++) {
      code << "      // ---- Output field "<<i<<" ----\n";
      code << "      CeedScalar* r_qq"<<i<<" = r_tt"<<i<<";\n";
    }
  }
  code << "\n      // -- QFunction Inputs and outputs --\n";
  code << "      CeedScalar* in["<<numinputfields<<"];\n";
  for (CeedInt i = 0; i < numinputfields; i++) {
    code << "      // ---- Input field "<<i<<" ----\n";
    code << "      in["<<i<<"] = r_q"<<i<<";\n";
  }
  code << "      CeedScalar* out["<<numoutputfields<<"];\n";
  for (CeedInt i = 0; i < numoutputfields; i++) {
    code << "      // ---- Output field "<<i<<" ----\n";
    code << "      out["<<i<<"] = r_qq"<<i<<";\n";
  }
<<<<<<< HEAD
  code << "\n  // Apply QFunction\n";
  code << "  "<<qFunctionName<<"(ctx, ";
=======
  code << "\n      // -- Apply QFunction --\n";
  string qFunctionName(qf_data->qFunctionName);
  code << "      "<<qFunctionName<<"(ctx, ";
>>>>>>> a970f638
  if (dim != 3 || basis_data->d_collograd1d) {
    code << "1";
  } else {
    code << "Q1d";
  }
  code << ", in, out);\n";
  if (basis_data->d_collograd1d) {
    code << "\n      // Note: Collocated Gradient\n";
    code << "      // -- Output fields --\n";
    for (CeedInt i = 0; i < numoutputfields; i++) {
      code << "      // ---- Output field "<<i<<" ----\n";
      ierr = CeedQFunctionFieldGetEvalMode(qfoutputfields[i], &emode);
      CeedChk(ierr);
      // Basis action
      code << "      // EvalMode: "<<CeedEvalModes[emode]<<"\n";
      switch (emode) {
      case CEED_EVAL_NONE:
        code << "      for (CeedInt j = 0; j < ncomp_out_"<<i<<" ; ++j) {\n";
        code << "        r_tt"<<i<<"[q + j*Q1d] = r_qq"<<i<<"[j];\n";
        code << "      }\n";
        break; // No action
      case CEED_EVAL_INTERP:
        code << "      for (CeedInt j = 0; j < ncomp_out_"<<i<<" ; ++j) {\n";
        code << "        r_tt"<<i<<"[q + j*Q1d] = r_qq"<<i<<"[j];\n";
        code << "      }\n";
        break;
      case CEED_EVAL_GRAD:
        code << "      gradColloTranspose3d<ncomp_out_"<<i<<",Q1d>(data, q, r_qq"<<i<<", s_G_out_"<<i<<", r_tt"<<i<<");\n";
        break;
      case CEED_EVAL_WEIGHT:
        break; // Should not occur
      case CEED_EVAL_DIV:
        break; // TODO: Not implemented
      case CEED_EVAL_CURL:
        break; // TODO: Not implemented
      }
    }
    code << "    }\n";
  }

  // Output basis apply if needed
  // Generate the correct eval mode code for each output
  code << "\n    // -- Output field basis action and restrictions --\n";
  for (CeedInt i = 0; i < numoutputfields; i++) {
    code << "    // ---- Output field "<<i<<" ----\n";
    // Get elemsize, emode, ncomp
    ierr = CeedOperatorFieldGetElemRestriction(opoutputfields[i], &Erestrict);
    CeedChk(ierr);
    ierr = CeedElemRestrictionGetElementSize(Erestrict, &elemsize);
    CeedChk(ierr);
    ierr = CeedQFunctionFieldGetEvalMode(qfoutputfields[i], &emode);
    CeedChk(ierr);
    ierr = CeedElemRestrictionGetNumComponents(Erestrict, &ncomp);
    CeedChk(ierr);
    // Basis action
    code << "    // EvalMode: "<<CeedEvalModes[emode]<<"\n";
    switch (emode) {
    case CEED_EVAL_NONE:
      code << "    CeedScalar* r_v"<<i<<" = r_tt"<<i<<";\n";
      break; // No action
    case CEED_EVAL_INTERP:
      code << "    CeedScalar r_v"<<i<<"[ncomp_out_"<<i<<"*P_out_"<<i<<"];\n";
      code << "    interpTranspose"<<dim<<"d<ncomp_out_"<<i<<",P_out_"<<i<<",Q1d>(data, r_tt"<<i<<", s_B_out_"<<i<<", r_v"<<i<<");\n";
      break;
    case CEED_EVAL_GRAD:
      code << "    CeedScalar r_v"<<i<<"[ncomp_out_"<<i<<"*P_out_"<<i<<"];\n";
      if (basis_data->d_collograd1d) {
        code << "    interpTranspose"<<dim<<"d<ncomp_out_"<<i<<",P_out_"<<i<<",Q1d>(data, r_tt"<<i<<", s_B_out_"<<i<<", r_v"<<i<<");\n";
      } else {
        code << "    gradTranspose"<<dim<<"d<ncomp_out_"<<i<<",P_out_"<<i<<",Q1d>(data, r_tt"<<i<<", s_B_out_"<<i<<", s_G_out_"<<i<<", r_v"<<i<<");\n";
      }
      break;
    case CEED_EVAL_WEIGHT: {
      Ceed ceed;
      ierr = CeedOperatorGetCeed(op, &ceed); CeedChk(ierr);
      return CeedError(ceed, 1,
                       "CEED_EVAL_WEIGHT cannot be an output evaluation mode");
      break; // Should not occur
    }
    case CEED_EVAL_DIV:
      break; // TODO: Not implemented
    case CEED_EVAL_CURL:
      break; // TODO: Not implemented
    }
    // Restriction
      bool isStrided;
      ierr = CeedElemRestrictionIsStrided(Erestrict, &isStrided); CeedChk(ierr);
    if (!isStrided) {
      ierr = CeedElemRestrictionGetLVectorSize(Erestrict, &lsize);
      CeedChk(ierr);
      code << "    const CeedInt lsize_out_"<<i<<" = "<<lsize<<";\n";
      CeedInt compstride;
      ierr = CeedElemRestrictionGetCompStride(Erestrict, &compstride); CeedChk(ierr);
      code << "    // CompStride: "<<compstride<<"\n";
      ierr = CeedElemRestrictionGetData(Erestrict, (void **)&restr_data); CeedChk(ierr);
      data->indices.out[i] = restr_data->d_ind;
      code << "    writeDofsOffset"<<dim<<"d<ncomp_out_"<<i<<", "<<compstride<<", P_out_"<<i<<">(data, lsize_out_"<<i<<", elem, indices.out["<<i<<"], r_v"<<i<<", d_v"<<i<<");\n";
    } else {
      bool backendstrides;
      ierr = CeedElemRestrictionHasBackendStrides(Erestrict, &backendstrides);
      CeedChk(ierr);
      CeedInt nelem;
      ierr = CeedElemRestrictionGetNumElements(Erestrict, &nelem);
      CeedChk(ierr);
      CeedInt strides[3] = {1, elemsize*nelem, elemsize};
      if (!backendstrides) {
        ierr = CeedElemRestrictionGetStrides(Erestrict, &strides);
        CeedChk(ierr);
      }
      code << "    // Strides: {"<<strides[0]<<", "<<strides[1]<<", "<<strides[2]<<"}\n";
      code << "    writeDofsStrided"<<dim<<"d<ncomp_out_"<<i<<",P_out_"<<i<<","<<strides[0]<<","<<strides[1]<<","<<strides[2]<<">(data, elem, r_v"<<i<<", d_v"<<i<<");\n";
    }
  }

  code << "  }\n";
  code << "}\n";
  code << "// -----------------------------------------------------------------------------\n\n";

  // View kernel for debugging
  CeedDebug(code.str().c_str());

  ierr = CeedCompileCuda(ceed, code.str().c_str(), &data->module, 0);
  CeedChk(ierr);
  ierr = CeedGetKernelCuda(ceed, data->module, oper.c_str(), &data->op);
  CeedChk(ierr);

  ierr = CeedOperatorSetSetupDone(op); CeedChk(ierr);
  return 0;
}
//------------------------------------------------------------------------------<|MERGE_RESOLUTION|>--- conflicted
+++ resolved
@@ -836,13 +836,8 @@
   code << qFunction;
 
   // Setup
-<<<<<<< HEAD
+  code << "\n// -----------------------------------------------------------------------------\n";
   code << "\nextern \"C\" __global__ void "<<oper<<"(CeedInt nelem, void* ctx, CudaFieldsInt indices, CudaFields fields, CudaFields B, CudaFields G, CeedScalar* W) {\n";
-=======
-  code << "\n// -----------------------------------------------------------------------------\n";
-  code << "extern \"C\" __global__ void oper(CeedInt nelem, void* ctx, CudaFieldsInt indices, CudaFields fields, CudaFields B, CudaFields G, CeedScalar* W) {\n";
->>>>>>> a970f638
-  // Input Evecs and Restriction
   for (CeedInt i = 0; i < numinputfields; i++) {
     ierr = CeedQFunctionFieldGetEvalMode(qfinputfields[i], &emode);
     CeedChk(ierr);
@@ -1215,14 +1210,8 @@
     code << "      // ---- Output field "<<i<<" ----\n";
     code << "      out["<<i<<"] = r_qq"<<i<<";\n";
   }
-<<<<<<< HEAD
-  code << "\n  // Apply QFunction\n";
-  code << "  "<<qFunctionName<<"(ctx, ";
-=======
   code << "\n      // -- Apply QFunction --\n";
-  string qFunctionName(qf_data->qFunctionName);
   code << "      "<<qFunctionName<<"(ctx, ";
->>>>>>> a970f638
   if (dim != 3 || basis_data->d_collograd1d) {
     code << "1";
   } else {
